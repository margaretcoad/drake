#include "drake/examples/Cars/car_simulation.h"

#include <cstdlib>

using Eigen::MatrixXd;
using Eigen::Matrix;
using Eigen::VectorXd;

namespace drake {
namespace examples {
namespace cars {

std::shared_ptr<RigidBodySystem> CreateRigidBodySystem(int argc,
                                                       const char* argv[],
                                                       double* duration) {
  if (argc < 2) {
    std::cerr << "Usage: " << argv[0] << " vehicle_model [world sdf files ...]"
              << " --duration [duration in seconds]" << std::endl;
    exit(EXIT_FAILURE);
  }

  // The Z-axis offset between Drake's world frame and the vehicle's world
  // frame.
  double z_offset = 0;

  // TODO(liangfok): Once PR 2171 is merged, modify prius.urdf to contain a
  // world link and proper offset of the chassis_floor. For more information,
  // see: https://github.com/RobotLocomotion/drake/pull/2171 and
  // https://github.com/RobotLocomotion/drake/issues/2247
  if (std::string(argv[1]).find("prius.urdf") != std::string::npos)
    z_offset = 0.378326;

  // The following variable, weld_to_frame, is only needed if the model is a
  // URDF file. It is needed since URDF does not specify the location and
  // orientation of the car's root node in the world. If the model is an SDF,
  // weld_to_frame is ignored by the parser.
  auto weld_to_frame = std::allocate_shared<RigidBodyFrame>(
      Eigen::aligned_allocator<RigidBodyFrame>(),
      // Weld the model to the world link.
      "world",

      // A pointer to a rigid body to which to weld the model is not needed
      // since the model will be welded to the world, which can by automatically
      // found within the rigid body tree.
      nullptr,

      // The following parameter specifies the X,Y,Z position of the car's root
      // link in the world's frame.
      Eigen::Vector3d(0, 0, z_offset),

      // The following parameter specifies the roll, pitch, and yaw of the car's
      // root link in the world's frame.
      Eigen::Vector3d(0, 0, 0));

  // Instantiates a rigid body system and adds the robot to it.
  auto rigid_body_sys = std::allocate_shared<RigidBodySystem>(
      Eigen::aligned_allocator<RigidBodySystem>());
  rigid_body_sys->addRobotFromFile(argv[1], DrakeJoint::QUATERNION,
                                   weld_to_frame);

  // Initializes duration to be infinity.
  *duration = std::numeric_limits<double>::infinity();

  // Adds the environment to the rigid body tree.
  const auto& tree = rigid_body_sys->getRigidBodyTree();
  for (int i = 2; i < argc; i++) {
    if (std::string(argv[i]) == "--duration") {
      if (++i == argc) {
        throw std::runtime_error(
            "ERROR: Command line option \"--duration\" is not followed by a "
            "value!");
      }
      *duration = atof(argv[i]);
    } else {
      tree->addRobotFromSDF(argv[i], DrakeJoint::FIXED);
    }
  }

  // If no environment is specified, the following code adds a flat terrain.
  if (argc < 3) {
    AddFlatTerrain(tree);
  }

  SetRigidBodySystemParameters(rigid_body_sys.get());

  return rigid_body_sys;
}

void SetRigidBodySystemParameters(RigidBodySystem* rigid_body_sys) {
  rigid_body_sys->penetration_stiffness = 5000.0;
  rigid_body_sys->penetration_damping =
    rigid_body_sys->penetration_stiffness / 10.0;
  rigid_body_sys->friction_coefficient = 10.0;  // essentially infinite friction
}

double ParseDuration(int argc, const char* argv[]) {
<<<<<<< HEAD
  for (int ii = 1; ii < argc; ii++) {
=======
  for (int ii = 1; ii < argc; ++ii) {
>>>>>>> 77e15e10
    if (std::string(argv[ii]) == "--duration") {
      if (++ii == argc) {
        throw std::runtime_error(
            "ERROR: Command line option \"--duration\" is not followed by a "
            "value!");
      }
      return atof(argv[ii]);
    }
  }
  return std::numeric_limits<double>::infinity();
}

void AddFlatTerrain(const std::shared_ptr<RigidBodyTree>& rigid_body_tree,
    double box_width, double box_depth) {
  DrakeShapes::Box geom(Eigen::Vector3d(box_width, box_width, box_depth));
  Eigen::Isometry3d T_element_to_link = Eigen::Isometry3d::Identity();
  T_element_to_link.translation() << 0, 0,
      -box_depth / 2;  // top of the box is at z=0
  RigidBody& world = rigid_body_tree->world();
  Eigen::Vector4d color;
  color << 0.9297, 0.7930, 0.6758,
      1;  // was hex2dec({'ee','cb','ad'})'/256 in matlab
  world.addVisualElement(
      DrakeShapes::VisualElement(geom, T_element_to_link, color));
  rigid_body_tree->addCollisionElement(
      RigidBody::CollisionElement(geom, T_element_to_link, &world), world,
      "terrain");
  rigid_body_tree->updateStaticCollisionElements();
}

std::shared_ptr<CascadeSystem<
    Gain<DrivingCommand, PDControlSystem<RigidBodySystem>::InputVector>,
    PDControlSystem<RigidBodySystem>>>
CreateVehicleSystem(std::shared_ptr<RigidBodySystem> rigid_body_sys) {
  const auto& tree = rigid_body_sys->getRigidBodyTree();

  // Sets up PD controllers for throttle and steering.
  const double kpSteering = 400, kdSteering = 80, kThrottle = 100;

  MatrixXd Kp(getNumInputs(*rigid_body_sys), tree->number_of_positions());
  Kp.setZero();

  MatrixXd Kd(getNumInputs(*rigid_body_sys), tree->number_of_velocities());
  Kd.setZero();

  Matrix<double, Eigen::Dynamic, 3> map_driving_cmd_to_x_d(
      tree->number_of_positions() + tree->number_of_velocities(), 3);
  map_driving_cmd_to_x_d.setZero();

  for (int actuator_idx = 0; actuator_idx < tree->actuators.size();
       actuator_idx++) {
    const std::string& actuator_name = tree->actuators[actuator_idx].name;

    if (actuator_name == "steering") {
      // Obtains the rigid body to which the actuator is attached.
      const auto& rigid_body = tree->actuators[actuator_idx].body;

      // Sets the steering actuator's Kp gain.
      Kp(actuator_idx, rigid_body->position_num_start) = kpSteering;

      // Sets the steering actuator's Kd gain.
      Kd(actuator_idx, rigid_body->velocity_num_start) = kdSteering;

      // Saves the mapping between the driving command and the steering command.
      map_driving_cmd_to_x_d(rigid_body->position_num_start,
                             DrivingCommandIndices::kSteeringAngle) =
          1;  // steering command

    } else if (actuator_name == "right_wheel_joint" ||
               actuator_name == "left_wheel_joint") {
      // Obtains the rigid body to which the actuator is attached.
      const auto& rigid_body = tree->actuators[actuator_idx].body;

      // Sets the throttle Kd gain.
      Kd(actuator_idx, rigid_body->velocity_num_start) = kThrottle;

      // Saves the mapping between the driving command and the throttle command.
      map_driving_cmd_to_x_d(
          tree->number_of_positions() + rigid_body->velocity_num_start,
          DrivingCommandIndices::kThrottle) = 20;

      // Saves the mapping between the driving command and the braking command.
      map_driving_cmd_to_x_d(
          tree->number_of_positions() + rigid_body->velocity_num_start,
          DrivingCommandIndices::kBrake) = -20;
    }
  }

  auto vehicle_with_pd = std::allocate_shared<PDControlSystem<RigidBodySystem>>(
      Eigen::aligned_allocator<PDControlSystem<RigidBodySystem>>(),
      rigid_body_sys, Kp, Kd);

  auto vehicle_sys = cascade(
      std::allocate_shared<
          Gain<DrivingCommand, PDControlSystem<RigidBodySystem>::InputVector>>(
          Eigen::aligned_allocator<Gain<
              DrivingCommand, PDControlSystem<RigidBodySystem>::InputVector>>(),
          map_driving_cmd_to_x_d),
      vehicle_with_pd);

  return vehicle_sys;
}

SimulationOptions GetCarSimulationDefaultOptions() {
  SimulationOptions result = Drake::default_simulation_options;
  result.initial_step_size = 5e-3;
  result.timeout_seconds = std::numeric_limits<double>::infinity();
  return result;
}

VectorXd GetInitialState(const RigidBodySystem& rigid_body_sys) {
  const auto& tree = rigid_body_sys.getRigidBodyTree();

  VectorXd x0 = VectorXd::Zero(rigid_body_sys.getNumStates());
  x0.head(tree->number_of_positions()) = tree->getZeroConfiguration();
  return x0;
}

}  // namespace cars
}  // namespace examples
}  // namespace drake<|MERGE_RESOLUTION|>--- conflicted
+++ resolved
@@ -94,11 +94,7 @@
 }
 
 double ParseDuration(int argc, const char* argv[]) {
-<<<<<<< HEAD
-  for (int ii = 1; ii < argc; ii++) {
-=======
   for (int ii = 1; ii < argc; ++ii) {
->>>>>>> 77e15e10
     if (std::string(argv[ii]) == "--duration") {
       if (++ii == argc) {
         throw std::runtime_error(
