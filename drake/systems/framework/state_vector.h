--- conflicted
+++ resolved
@@ -79,13 +79,8 @@
     if (size() != rhs.size()) {
       throw std::out_of_range("Addends must be the same length.");
     }
-<<<<<<< HEAD
-    assert(size() == rhs.size());
+    DRAKE_ASSERT(size() == rhs.size());
     for (int i = 0; i < size(); ++i) {
-=======
-    DRAKE_ASSERT(size() == rhs.size());
-    for (ptrdiff_t i = 0; i < size(); ++i) {
->>>>>>> f743474d
       SetAtIndex(i, GetAtIndex(i) + rhs.GetAtIndex(i));
     }
     return *this;
