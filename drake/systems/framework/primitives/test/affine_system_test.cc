#include "drake/systems/framework/primitives/affine_system.h"
#include "drake/systems/framework/primitives/test/affine_linear_test.h"

using std::make_unique;
using std::unique_ptr;

namespace drake {
namespace systems {
namespace {

class AffineSystemTest : public AffineLinearSystemTest {
 public:
  // Setup an arbitrary AffineSystem.
  AffineSystemTest()
      : AffineLinearSystemTest(-4.5, 6.5, 3.5, -7.6) {}

  void Initialize() override {
    // Construct the system I/O objects.
<<<<<<< HEAD
    dut_ = make_unique<AffineSystem<double>>(A_, B_, xDot0_, C_, D_, y0_);
    dut_->set_name("test_affine_system");
    context_ = dut_->CreateDefaultContext();
    input_vector_ = make_unique<BasicVector<double>>(2 /* size */);
    system_output_ = dut_->AllocateOutput(*context_);
    state_ = context_->get_mutable_continuous_state();
    derivatives_ = dut_->AllocateTimeDerivatives();
=======
    system_ =  make_unique<AffineSystem<double>>(A_, B_, xDot0_, C_, D_, y0_);
    system_->set_name("test_affine_system");
    context_ = system_->CreateDefaultContext();
    input_vector_ = make_unique<BasicVector<double>>(2 /* size */);
    system_output_ = system_->AllocateOutput(*context_);
    state_ = context_->get_mutable_continuous_state();
    derivatives_ = system_->AllocateTimeDerivatives();
>>>>>>> de3a2206
  }
 protected:
  unique_ptr<AffineSystem<double>> dut_;
};

// Tests that the affine system is correctly setup.
TEST_F(AffineSystemTest, Construction) {
  EXPECT_EQ(1, context_->get_num_input_ports());
<<<<<<< HEAD
  EXPECT_EQ("test_affine_system", dut_->get_name());
  EXPECT_EQ(dut_->GetA(), A_);
  EXPECT_EQ(dut_->GetB(), B_);
  EXPECT_EQ(dut_->GetC(), C_);
  EXPECT_EQ(dut_->GetD(), D_);
  EXPECT_EQ(dut_->GetxDot0(), xDot0_);
  EXPECT_EQ(dut_->Gety0(), y0_);
  EXPECT_EQ(dut_->get_num_output_ports(), 1);
  EXPECT_EQ(dut_->get_num_input_ports(), 1);
=======
  EXPECT_EQ("test_affine_system", system_->get_name());
  EXPECT_EQ(system_->GetA(), A_);
  EXPECT_EQ(system_->GetB(), B_);
  EXPECT_EQ(system_->GetC(), C_);
  EXPECT_EQ(system_->GetD(), D_);
  EXPECT_EQ(system_->GetxDot0(), xDot0_);
  EXPECT_EQ(system_->Gety0(), y0_);
  EXPECT_EQ(system_->get_num_output_ports(), 1);
  EXPECT_EQ(system_->get_num_input_ports(), 1);
>>>>>>> de3a2206
}

// Tests that the derivatives are correctly computed.
TEST_F(AffineSystemTest, Derivatives) {
  Eigen::Vector2d u(1, 4);
  SetInput(u);

  Eigen::Vector2d x(0.1, 0.25);
  state_->SetFromVector(x);

  EXPECT_NE(derivatives_, nullptr);
  dut_->EvalTimeDerivatives(*context_, derivatives_.get());

  Eigen::VectorXd expected_derivatives(2);
  expected_derivatives = A_ * x + B_ * u + xDot0_;

  EXPECT_EQ(expected_derivatives, derivatives_->get_vector().CopyToVector());
}

// Tests that the outputs are correctly computed.
TEST_F(AffineSystemTest, Output) {
  // Sets the context's input port.
  Eigen::Vector2d u(5.6, -10.1);
  SetInput(u);

  // Sets the state.
  Eigen::Vector2d x(0.8, -22.1);
  state_->SetFromVector(x);

<<<<<<< HEAD
  dut_->EvalOutput(*context_, system_output_.get());
=======
  system_->EvalOutput(*context_, system_output_.get());
>>>>>>> de3a2206

  Eigen::VectorXd expected_output(2);

  expected_output = C_ * x + D_ * u + y0_;

  EXPECT_EQ(
      expected_output,
      system_output_->get_vector_data(0)->get_value());
}

}  // namespace
}  // namespace systems
}  // namespace drake<|MERGE_RESOLUTION|>--- conflicted
+++ resolved
@@ -16,7 +16,6 @@
 
   void Initialize() override {
     // Construct the system I/O objects.
-<<<<<<< HEAD
     dut_ = make_unique<AffineSystem<double>>(A_, B_, xDot0_, C_, D_, y0_);
     dut_->set_name("test_affine_system");
     context_ = dut_->CreateDefaultContext();
@@ -24,24 +23,15 @@
     system_output_ = dut_->AllocateOutput(*context_);
     state_ = context_->get_mutable_continuous_state();
     derivatives_ = dut_->AllocateTimeDerivatives();
-=======
-    system_ =  make_unique<AffineSystem<double>>(A_, B_, xDot0_, C_, D_, y0_);
-    system_->set_name("test_affine_system");
-    context_ = system_->CreateDefaultContext();
-    input_vector_ = make_unique<BasicVector<double>>(2 /* size */);
-    system_output_ = system_->AllocateOutput(*context_);
-    state_ = context_->get_mutable_continuous_state();
-    derivatives_ = system_->AllocateTimeDerivatives();
->>>>>>> de3a2206
   }
  protected:
+  // The Device Under Test is an AffineSystem<double>.
   unique_ptr<AffineSystem<double>> dut_;
 };
 
 // Tests that the affine system is correctly setup.
 TEST_F(AffineSystemTest, Construction) {
   EXPECT_EQ(1, context_->get_num_input_ports());
-<<<<<<< HEAD
   EXPECT_EQ("test_affine_system", dut_->get_name());
   EXPECT_EQ(dut_->GetA(), A_);
   EXPECT_EQ(dut_->GetB(), B_);
@@ -51,17 +41,6 @@
   EXPECT_EQ(dut_->Gety0(), y0_);
   EXPECT_EQ(dut_->get_num_output_ports(), 1);
   EXPECT_EQ(dut_->get_num_input_ports(), 1);
-=======
-  EXPECT_EQ("test_affine_system", system_->get_name());
-  EXPECT_EQ(system_->GetA(), A_);
-  EXPECT_EQ(system_->GetB(), B_);
-  EXPECT_EQ(system_->GetC(), C_);
-  EXPECT_EQ(system_->GetD(), D_);
-  EXPECT_EQ(system_->GetxDot0(), xDot0_);
-  EXPECT_EQ(system_->Gety0(), y0_);
-  EXPECT_EQ(system_->get_num_output_ports(), 1);
-  EXPECT_EQ(system_->get_num_input_ports(), 1);
->>>>>>> de3a2206
 }
 
 // Tests that the derivatives are correctly computed.
@@ -91,11 +70,7 @@
   Eigen::Vector2d x(0.8, -22.1);
   state_->SetFromVector(x);
 
-<<<<<<< HEAD
   dut_->EvalOutput(*context_, system_output_.get());
-=======
-  system_->EvalOutput(*context_, system_output_.get());
->>>>>>> de3a2206
 
   Eigen::VectorXd expected_output(2);
 
