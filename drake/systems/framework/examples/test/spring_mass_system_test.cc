#ifdef _MSC_VER
// Suppress ugly Eigen internal warning in PartialPivLU's solver, correctly
// caught by Microsoft C++, and an irrelevant GTest warning.
#pragma warning(disable : 4800 4275)
#endif

#include "drake/systems/framework/examples/spring_mass_system.h"

#include <memory>

#include <Eigen/Dense>
#include "gtest/gtest.h"

#include "drake/common/eigen_matrix_compare.h"
#include "drake/systems/framework/leaf_context.h"
#include "drake/systems/framework/state.h"
#include "drake/systems/framework/state_subvector.h"
#include "drake/systems/framework/system.h"
#include "drake/systems/framework/system_input.h"
#include "drake/systems/framework/system_output.h"
#include "drake/systems/framework/vector_base.h"

using std::make_unique;
using std::unique_ptr;

namespace drake {
namespace systems {
namespace {

const double kSpring = 300.0;  // N/m
const double kMass = 2.0;      // kg

class SpringMassSystemTest : public ::testing::Test {
 public:
  void SetUp() override { Initialize(); }

  void Initialize(bool with_input_force = false) {
    // Construct the system I/O objects.
    system_ = std::make_unique<SpringMassSystem<double>>(
        kSpring, kMass, with_input_force);
    system_->set_name("test_system");
    context_ = system_->CreateDefaultContext();
    system_output_ = system_->AllocateOutput(*context_);
    system_derivatives_ = system_->AllocateTimeDerivatives();
    const int nq = system_derivatives_->get_generalized_position().size();
    configuration_derivatives_ = std::make_unique<BasicVector<double>>(nq);

    // Set up some convenience pointers.
<<<<<<< HEAD
    state_ = dynamic_cast<SpringMassStateVector<double>*>(
        context_->get_mutable_state()->continuous_state->get_mutable_state());
    output_ = dynamic_cast<const SpringMassStateVector<double>*>(
=======
    state_ = dynamic_cast<SpringMassStateVector*>(
        context_->get_mutable_continuous_state()->get_mutable_state());
    output_ = dynamic_cast<const SpringMassStateVector*>(
>>>>>>> 97bf06f8
        system_output_->get_vector_data(0));
    derivatives_ = dynamic_cast<SpringMassStateVector<double>*>(
        system_derivatives_->get_mutable_state());
  }

  void InitializeState(const double position, const double velocity) {
    state_->set_position(position);
    state_->set_velocity(velocity);
    state_->set_conservative_work(0);
  }

  // Helper method to create input ports (free standing input ports) that are
  // not connected to any other output port in the system.
  // Used to test standalone systems not part of a Diagram.
  static std::unique_ptr<FreestandingInputPort> MakeInput(
      std::unique_ptr<BasicVector<double>> data) {
    return make_unique<FreestandingInputPort>(std::move(data));
  }

 protected:
  std::unique_ptr<SpringMassSystem<double>> system_;
  std::unique_ptr<Context<double>> context_;
  std::unique_ptr<SystemOutput<double>> system_output_;
  std::unique_ptr<ContinuousState<double>> system_derivatives_;
  std::unique_ptr<BasicVector<double>> configuration_derivatives_;

  SpringMassStateVector<double>* state_;
  const SpringMassStateVector<double>* output_;
  SpringMassStateVector<double>* derivatives_;

 private:
  std::unique_ptr<VectorBase<double>> erased_derivatives_;
};

TEST_F(SpringMassSystemTest, Construction) {
  // Asserts zero inputs for this case.
  EXPECT_EQ(0, context_->get_num_input_ports());
  EXPECT_EQ("test_system", system_->get_name());
  EXPECT_EQ(kSpring, system_->get_spring_constant());
  EXPECT_EQ(kMass, system_->get_mass());
}

TEST_F(SpringMassSystemTest, CloneState) {
  InitializeState(1.0, 2.0);
  state_->set_conservative_work(3.0);
  std::unique_ptr<BasicVector<double>> clone = state_->Clone();
  SpringMassStateVector<double>* typed_clone =
      dynamic_cast<SpringMassStateVector<double>*>(clone.get());
  ASSERT_NE(nullptr, typed_clone);
  EXPECT_EQ(1.0, typed_clone->get_position());
  EXPECT_EQ(2.0, typed_clone->get_velocity());
  EXPECT_EQ(3.0, typed_clone->get_conservative_work());
}

TEST_F(SpringMassSystemTest, CloneOutput) {
  InitializeState(1.0, 2.0);
  system_->EvalOutput(*context_, system_output_.get());
  std::unique_ptr<BasicVector<double>> clone = output_->Clone();

  SpringMassStateVector<double>* typed_clone =
      dynamic_cast<SpringMassStateVector<double>*>(clone.get());
  ASSERT_NE(nullptr, typed_clone);
  EXPECT_EQ(1.0, typed_clone->get_position());
  EXPECT_EQ(2.0, typed_clone->get_velocity());
}

// Tests that state is passed through to the output.
TEST_F(SpringMassSystemTest, Output) {
  // Displacement 100cm, vel 250cm/s (.25 is exact in binary).
  InitializeState(0.1, 0.25);
  system_->EvalOutput(*context_, system_output_.get());
  ASSERT_EQ(1, system_output_->get_num_ports());

  // Check the output through the application-specific interface.
  EXPECT_NEAR(0.1, output_->get_position(), 1e-14);
  EXPECT_EQ(0.25, output_->get_velocity());

  // Check the output through the VectorBase API.
  ASSERT_EQ(3, output_->size());
  EXPECT_NEAR(0.1, output_->get_value()[0], 1e-14);
  EXPECT_EQ(0.25, output_->get_value()[1]);
}

// Tests that second-order structure is exposed in the state.
TEST_F(SpringMassSystemTest, SecondOrderStructure) {
  InitializeState(1.2, 3.4);  // Displacement 1.2m, velocity 3.4m/sec.
  ContinuousState<double>* continuous_state =
      context_->get_mutable_continuous_state();
  ASSERT_EQ(1, continuous_state->get_generalized_position().size());
  ASSERT_EQ(1, continuous_state->get_generalized_velocity().size());
  ASSERT_EQ(1, continuous_state->get_misc_continuous_state().size());
  EXPECT_NEAR(1.2, continuous_state->get_generalized_position().GetAtIndex(0),
              1e-8);
  EXPECT_NEAR(3.4, continuous_state->get_generalized_velocity().GetAtIndex(0),
              1e-8);
}

// Tests that second-order structure can be processed in
// MapVelocityToConfigurationDerivative.
TEST_F(SpringMassSystemTest, MapVelocityToConfigurationDerivative) {
  InitializeState(1.2, 3.4);  // Displacement 1.2m, velocity 3.4m/sec.
  ContinuousState<double>* continuous_state =
      context_->get_mutable_continuous_state();

  // Slice just the configuration derivatives out of the derivative
  // vector.
  StateSubvector<double> configuration_derivatives(derivatives_, 0, 1);

  system_->MapVelocityToConfigurationDerivatives(
      *context_, continuous_state->get_generalized_velocity(),
      &configuration_derivatives);

  EXPECT_NEAR(3.4, derivatives_->get_position(), 1e-8);
  EXPECT_NEAR(3.4, configuration_derivatives.GetAtIndex(0), 1e-8);
}

TEST_F(SpringMassSystemTest, ForcesPositiveDisplacement) {
  InitializeState(0.1, 0.1);  // Displacement 0.1m, velocity 0.1m/sec.
  system_->EvalTimeDerivatives(*context_, system_derivatives_.get());

  ASSERT_EQ(3, derivatives_->size());
  // The derivative of position is velocity.
  EXPECT_NEAR(0.1, derivatives_->get_position(), 1e-8);
  // The derivative of velocity is force over mass.
  EXPECT_NEAR(-kSpring * 0.1 / kMass, derivatives_->get_velocity(), 1e-8);
}

TEST_F(SpringMassSystemTest, ForcesNegativeDisplacement) {
  InitializeState(-0.1, 0.2);  // Displacement -0.1m, velocity 0.2m/sec.
  system_->EvalTimeDerivatives(*context_, system_derivatives_.get());

  ASSERT_EQ(3, derivatives_->size());
  // The derivative of position is velocity.
  EXPECT_NEAR(0.2, derivatives_->get_position(), 1e-8);
  // The derivative of velocity is force over mass.
  EXPECT_NEAR(-kSpring * -0.1 / kMass, derivatives_->get_velocity(), 1e-8);
}

TEST_F(SpringMassSystemTest, DynamicsWithExternalForce) {
  // Initializes a spring mass system with an input port for an external force.
  Initialize(true);
  // Asserts exactly one input for this case expecting an external force.
  ASSERT_EQ(1, context_->get_num_input_ports());

  // Creates a vector holding the data entry to the supplied input force.
  auto force_vector = make_unique<BasicVector<double>>(1 /* size */);

  // Sets the input force.
  const double kExternalForce = 1.0;
  force_vector->get_mutable_value() << kExternalForce;

  // Creates a free standing input port not actually connected to the output of
  // another system but that has its own data in force_vector.
  // This is done in order to be able to test this system standalone.
  context_->SetInputPort(0, MakeInput(std::move(force_vector)));

  InitializeState(0.1, 0.1);  // Displacement 0.1m, velocity 0.1m/sec.
  system_->EvalTimeDerivatives(*context_, system_derivatives_.get());

  ASSERT_EQ(3, derivatives_->size());
  // The derivative of position is velocity.
  EXPECT_NEAR(0.1, derivatives_->get_position(),
              Eigen::NumTraits<double>::epsilon());
  // The derivative of velocity is force over mass.
  EXPECT_NEAR((-kSpring * 0.1 + kExternalForce) / kMass,
              derivatives_->get_velocity(),
              Eigen::NumTraits<double>::epsilon());
}

TEST_F(SpringMassSystemTest, ForceEnergyAndPower) {
  InitializeState(1, 2);
  const double m = system_->get_mass();
  const double k = system_->get_spring_constant();
  const double q0 = 0;  // TODO(david-german-tri) should be a parameter.
  const double q = system_->get_position(*context_);
  const double v = system_->get_velocity(*context_);
  const double w_c = system_->get_conservative_work(*context_);
  const double f = system_->EvalSpringForce(*context_);
  const double pe = system_->EvalPotentialEnergy(*context_);
  const double ke = system_->EvalKineticEnergy(*context_);
  const double power_c = system_->EvalConservativePower(*context_);
  const double power_nc = system_->EvalNonConservativePower(*context_);

  EXPECT_EQ(q, 1.0);
  EXPECT_EQ(v, 2.0);
  EXPECT_EQ(w_c, 0.0);
  EXPECT_NEAR(f, -k * (q - q0), 1e-14);
  EXPECT_NEAR(pe, k * (q - q0) * (q - q0) / 2, 1e-14);
  EXPECT_NEAR(ke, m * v * v / 2, 1e-14);
  EXPECT_NEAR(power_c, f * v, 1e-14);
  EXPECT_EQ(power_nc, 0.0);
}

// These are helper functions for the Integrate test below.

/* Given a System and a Context, calculate the partial derivative matrix
D xdot / D x. Here x has only continuous variables; in general we would have
x=[xc,xd] in which case we'd be working with xc here.

TODO(sherm1) This matrix should be calculated by templatizing the spring-mass
System by AutoDiffScalar and by std::complex (for complex step derivatives).
The numerical routine here should then be used in a separate test to make sure
the autodifferentiated matrices agree with the numerical one. Also, consider
switching to central differences here to get more decimal places. */
MatrixX<double> CalcDxdotDx(const System<double>& system,
                            const Context<double>& context) {
  const double perturb = 1e-7;  // roughly sqrt(precision)
  auto derivs0 = system.AllocateTimeDerivatives();
  system.EvalTimeDerivatives(context, derivs0.get());
  const int nx = derivs0->get_state().size();
  const VectorX<double> xdot0 = derivs0->get_state().CopyToVector();
  MatrixX<double> d_xdot_dx(nx, nx);

  auto temp_context = context.Clone();
  auto x =
      temp_context->get_mutable_continuous_state()->get_mutable_state();

  // This is a temp that holds one column of the result as a ContinuousState.
  auto derivs = system.AllocateTimeDerivatives();

  for (int i = 0; i < x->size(); ++i) {
    const double xi = x->GetAtIndex(i);
    x->SetAtIndex(i, xi + perturb);
    system.EvalTimeDerivatives(*temp_context, derivs.get());
    d_xdot_dx.col(i) = (derivs->get_state().CopyToVector() - xdot0) / perturb;
    x->SetAtIndex(i, xi);  // repair Context
  }

  return d_xdot_dx;
}

/* Explicit Euler (unstable): x1 = x0 + h xdot(t0,x0) */
void StepExplicitEuler(double h, const ContinuousState<double>& derivs,
                       Context<double>& context) {
  const double t = context.get_time();
  // Invalidate all xc-dependent quantities.
  VectorBase<double>* xc =
      context.get_mutable_continuous_state()->get_mutable_state();
  const auto& dxc = derivs.get_state();
  xc->PlusEqScaled(h, dxc);  // xc += h*dxc
  context.set_time(t + h);
}

/* Semi-explicit Euler (neutrally stable):
    z1 = z0 + h zdot(t0,x0)
    v1 = v0 + h vdot(t0,x0)
    q1 = q0 + h qdot(q0,v1) */
void StepSemiExplicitEuler(double h, const System<double>& system,
                           ContinuousState<double>& derivs,  // in/out
                           Context<double>& context) {
  const double t = context.get_time();
  ContinuousState<double>* xc = context.get_mutable_continuous_state();

  // Invalidate z-dependent quantities.
  VectorBase<double>* xz = xc->get_mutable_misc_continuous_state();
  const auto& dxz = derivs.get_misc_continuous_state();
  xz->PlusEqScaled(h, dxz);  // xz += h*dxz

  // Invalidate v-dependent quantities.
  VectorBase<double>* xv = xc->get_mutable_generalized_velocity();
  const auto& dxv = derivs.get_generalized_velocity();
  xv->PlusEqScaled(h, dxv);  // xv += h*dxv

  context.set_time(t + h);

  // Invalidate q-dependent quantities.
  VectorBase<double>* xq = xc->get_mutable_generalized_position();
  auto dxq = derivs.get_mutable_generalized_position();
  system.MapVelocityToConfigurationDerivatives(context, *xv,
                                               dxq);  // qdot = N(q)*v
  xq->PlusEqScaled(h, *dxq);                          // xq += h*qdot
}

/* Implicit Euler (unconditionally stable): x1 = x0 + h xdot(t1,x1)
    Define err(x) = x - (x0 + h xdot(t1,x))
          J(x) = D err / D x = 1 - h D xdot / D x
    Guess: x1 = x0 + h xdot(t0,x0)
    do: Solve J(x1) dx = err(x1)
        x1 = x1 - dx
    while (norm(dx)/norm(x0) > tol) */
void StepImplicitEuler(double h, const System<double>& system,
                       ContinuousState<double>& derivs,  // in/out
                       Context<double>& context) {
  const double t = context.get_time();
  ContinuousState<double>* xc = context.get_mutable_continuous_state();

  // Invalidate all xc-dependent quantities.
  VectorBase<double>* x1 = xc->get_mutable_state();

  const auto vx0 = x1->CopyToVector();
  const auto& dx0 = derivs.get_state();
  x1->PlusEqScaled(h, dx0);  // x1 += h*dx0 (initial guess)
  context.set_time(t + h);   // t=t1
  const int nx = static_cast<int>(vx0.size());
  const auto I = MatrixX<double>::Identity(nx, nx);

  // Would normally iterate until convergence of dx norm as shown above.
  // Here I'm just iterating a fixed number of time that I know is plenty!
  for (int i = 0; i < 6; ++i) {
    system.EvalTimeDerivatives(context, &derivs);
    const auto& dx1 = derivs.get_state();
    const auto vx1 = x1->CopyToVector();
    const auto vdx1 = dx1.CopyToVector();
    const auto err = vx1 - (vx0 + h * vdx1);
    const auto DxdotDx = CalcDxdotDx(system, context);
    const auto J = I - h * DxdotDx;
    Eigen::PartialPivLU<MatrixX<double>> Jlu(J);
    VectorX<double> dx = Jlu.solve(err);
    x1->SetFromVector(vx1 - dx);
  }
}

/* Calculate the total energy for this system in the given Context.
TODO(sherm1): assuming there is only KE and PE to worry about. */
double CalcEnergy(const SpringMassSystem<double>& system,
                  const Context<double>& context) {
  return system.EvalPotentialEnergy(context) +
         system.EvalKineticEnergy(context);
}

/* This test simulates the spring-mass system simultaneously using three first-
order integrators with different stability properties. The system itself is
conservative since it contains no actuation or damping. All numerical
integrators are approximate, but differing stability properties cause
predictably different effects on total system energy:
  - Explicit Euler: energy should increase
  - Implicit Euler: energy should decrease
  - Semi-explicit Euler: energy should remain constant
The test evaluates the initial energy and then makes sure it goes in the
expected direction for each integration method.

The primary goal of this test is to exercise the System 2.0 API by using it
for solvers that have different API demands. */
TEST_F(SpringMassSystemTest, Integrate) {
  const double h = 0.001, kTfinal = 9, kNumIntegrators = 3;

  // Resource indices for each of the three integrators.
  enum { kXe = 0, kIe = 1, kSxe = 2 };
  std::vector<unique_ptr<SpringMassSystem<double>::MyContext>> contexts;
  std::vector<unique_ptr<SpringMassSystem<double>::MyOutput>> outputs;
  std::vector<unique_ptr<SpringMassSystem<double>::MyContinuousState>> derivs;

  // Allocate resources.
  for (int i = 0; i < kNumIntegrators; ++i) {
    contexts.push_back(system_->CreateDefaultContext());
    outputs.push_back(system_->AllocateOutput(*contexts.back()));
    derivs.push_back(system_->AllocateTimeDerivatives());
  }

  // Set initial conditions in each Context.
  for (auto& context : contexts) {
    context->set_time(0);
    system_->set_position(context.get(), 0.1);  // Displacement 0.1m, vel. 0m/s.
    system_->set_velocity(context.get(), 0.);
  }

  // Save the initial energy (same in all contexts).
  const double initial_energy = CalcEnergy(*system_, *contexts[0]);

  while (true) {
    const auto t = contexts[0]->get_time();

    /* Evaluate derivatives at the beginning of a step, then generate
    Outputs (which may depend on derivatives). Uncomment five lines below if you
    want to get output you can plot.

    TODO(david-german-tri,sherm1) Should have a way to run similar code in
    both regression test form and as friendlier examples. */

    for (int i = 0; i < kNumIntegrators; ++i) {
      system_->EvalTimeDerivatives(*contexts[i], derivs[i].get());
      system_->EvalOutput(*contexts[i], outputs[i].get());
    }

    // Semi-explicit Euler should keep energy roughly constant every step.
    EXPECT_NEAR(CalcEnergy(*system_, *contexts[kSxe]), initial_energy, 1e-2);

    if (t >= kTfinal) break;

    // Integrate three ways.
    StepExplicitEuler(h, *derivs[kXe], *contexts[kXe]);
    StepImplicitEuler(h, *system_, *derivs[kIe], *contexts[kIe]);
    StepSemiExplicitEuler(h, *system_, *derivs[kSxe], *contexts[kSxe]);
  }

  // Now verify that each integrator behaved as expected.
  EXPECT_GT(CalcEnergy(*system_, *contexts[kXe]), 2 * initial_energy);
  EXPECT_LT(CalcEnergy(*system_, *contexts[kIe]), initial_energy / 2);
  EXPECT_NEAR(CalcEnergy(*system_, *contexts[kSxe]), initial_energy, 1e-2);
}

/* Test that EvalConservativePower() correctly measures the transfer of power
from potential energy to kinetic energy. We have to integrate the power to
calculate the net work W(t) done by the spring on the mass. If we set W(0)=0,
then it should always hold that
  PE(t) + KE(t) = PE(0) + KE(0)
  KE(t) = KE(0) + W(t)
  PE(t) = PE(0) - W(t)

This will only be true if the system is integrated with no energy gains or
losses from the numerical method, because those are not conservative changes.
The semi-explicit Euler method we used above is the only method we can use for
this test (unless we run with very small time steps). */
TEST_F(SpringMassSystemTest, IntegrateConservativePower) {
  const double h = 0.00001, kTfinal = 5;

  // Resources.
  unique_ptr<SpringMassSystem<double>::MyContext> context =
      system_->CreateDefaultContext();
  unique_ptr<SpringMassSystem<double>::MyContinuousState> derivs =
      system_->AllocateTimeDerivatives();

  // Set initial conditions..
  context->set_time(0);
  system_->set_position(context.get(), 0.1);  // Displacement 0.1m, vel. 0m/s.
  system_->set_velocity(context.get(), 0.);
  system_->set_conservative_work(context.get(), 0.);  // W(0)=0

  // Save the initial energy.
  const double pe0 = system_->EvalPotentialEnergy(*context);
  const double ke0 = system_->EvalKineticEnergy(*context);
  const double e0 = pe0 + ke0;

  while (true) {
    const auto t = context->get_time();

    // Evaluate derivatives at the beginning of a step. We don't need outputs.
    system_->EvalTimeDerivatives(*context, derivs.get());

    if (t >= kTfinal) break;

    const double pe = system_->EvalPotentialEnergy(*context);
    const double ke = system_->EvalKineticEnergy(*context);
    const double e = pe + ke;
    EXPECT_NEAR(e, e0, 1e-3);

    // Due to a quirk of semi-explicit Euler, this integral was evaluated
    // using the previous step's q's rather than the ones current now so
    // there is a larger discrepency than would be expected from accuracy
    // alone.
    const double w = system_->get_conservative_work(*context);
    EXPECT_NEAR(ke, ke0 + w, 1e-2);
    EXPECT_NEAR(pe, pe0 - w, 1e-2);

    // Take a step of size h.
    StepSemiExplicitEuler(h, *system_, *derivs, *context);
  }
}

}  // namespace
}  // namespace systems
}  // namespace drake<|MERGE_RESOLUTION|>--- conflicted
+++ resolved
@@ -46,15 +46,9 @@
     configuration_derivatives_ = std::make_unique<BasicVector<double>>(nq);
 
     // Set up some convenience pointers.
-<<<<<<< HEAD
     state_ = dynamic_cast<SpringMassStateVector<double>*>(
-        context_->get_mutable_state()->continuous_state->get_mutable_state());
+        context_->get_mutable_continuous_state()->get_mutable_state());
     output_ = dynamic_cast<const SpringMassStateVector<double>*>(
-=======
-    state_ = dynamic_cast<SpringMassStateVector*>(
-        context_->get_mutable_continuous_state()->get_mutable_state());
-    output_ = dynamic_cast<const SpringMassStateVector*>(
->>>>>>> 97bf06f8
         system_output_->get_vector_data(0));
     derivatives_ = dynamic_cast<SpringMassStateVector<double>*>(
         system_derivatives_->get_mutable_state());
