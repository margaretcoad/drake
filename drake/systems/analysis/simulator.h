#pragma once

#include <algorithm>
#include <chrono>
#include <limits>
#include <memory>
#include <tuple>
#include <utility>
#include <vector>

#include "drake/common/drake_assert.h"
#include "drake/common/drake_copyable.h"
#include "drake/common/eigen_autodiff_types.h"
#include "drake/common/text_logging.h"
#include "drake/systems/analysis/integrator_base.h"
#include "drake/systems/analysis/runge_kutta2_integrator.h"
#include "drake/systems/framework/context.h"
#include "drake/systems/framework/system.h"
#include "drake/systems/framework/witness_function.h"

namespace drake {
namespace systems {

/** A forward dynamics solver for hybrid dynamic systems represented by
 * `System<T>` objects. Starting with an initial Context for a given System,
 * %Simulator advances time and produces a series of Context values that forms a
 * trajectory satisfying the system's dynamic equations to a specified accuracy.
 * Only the Context is modified by a %Simulator; the System is const.
 *
 * A Drake System is a continuous/discrete/hybrid dynamic system where the
 * continuous part is a DAE, that is, it is expected to consist of a set of
 * differential equations and bilateral algebraic constraints. The set of active
 * constraints may change as a result of particular events, such as contact.
 *
 * Given a current Context, we expect a System to provide us with
 * - derivatives for the continuous differential equations that already satisfy
 * the differentiated form of the constraints (typically, acceleration
 * constraints),
 * - a projection method for least-squares correction of violated higher-level
 * constraints (position and velocity level),
 * - a time-of-next-update method that can be used to adjust the integrator
 * step size in preparation for a discrete update,
 * - a method that can update discrete variables when their update time is
 * reached,
 * - witness (guard) functions for event isolation,
 * - event handlers (reset functions) for making appropriate changes to state
 * and mode variables when an event has been isolated.
 *
 * The continuous parts of the trajectory are advanced using a numerical
 * integrator. Different integrators have different properties; if you know
 * about that you can choose the one that is most appropriate for your
 * application. Otherwise, a default is provided which is adequate for most
 * systems.
 *
 * @tparam T The vector element type, which must be a valid Eigen scalar.
 *
 * Instantiated templates for the following kinds of T's are provided and
 * available to link against in the containing library:
 * - double
 * - AutoDiffXd
 *
 * Other instantiations are permitted but take longer to compile.
 */
// TODO(sherm1) When API stabilizes, should list the methods above in addition
// to describing them.
template <typename T>
class Simulator {
 public:
  DRAKE_NO_COPY_NO_MOVE_NO_ASSIGN(Simulator)

  /** Create a %Simulator that can advance a given System through time to
   * produce a trajectory consisting of a sequence of Context values. The System
   * must not have unresolved input ports if the values of those ports are
   * necessary for computations performed during simulation (see class
   * documentation).
   *
   * The Simulator holds an internal, non-owned reference to the System
   * object so you must ensure that `system` has a longer lifetime than the
   * %Simulator. It also owns a compatible Context internally that takes on each
   * of the trajectory values. You may optionally provide a Context that will be
   * used as the initial condition for the simulation; otherwise the %Simulator
   * will obtain a default Context from `system`.
   */
  explicit Simulator(const System<T>& system,
                     std::unique_ptr<Context<T>> context = nullptr);

  /** Prepares the %Simulator for a simulation. If the initial Context does not
   * satisfy the System's constraints, an attempt is made to modify the values
   * of the continuous state variables to satisfy the constraints. This method
   * will throw `std::logic_error` if the combination of options doesn't make
   * sense, and `std::runtime_error` if it is unable to find a
   * constraint-satisfying initial condition. */
  void Initialize();

  // TODO(edrumwri): add ability to account for final time
  /** Advance the System's trajectory until `boundary_time` is reached in
   * the context or some
   * other termination condition occurs. A variety of `std::runtime_error`
   * conditions are possible here, as well as error conditions that may be
   * thrown by the System when it is asked to perform computations. Be sure to
   * enclose your simulation in a `try-catch` block and display the
   * `what()` message.
   *
   * We recommend that you call `Initialize()` prior to making the first call to
   * `StepTo()`. However, if you don't it will be called for you the first
   * time you attempt a step, possibly resulting in unexpected error conditions.
   * See documentation for `Initialize()` for the error conditions it might
   * produce.
   */
  void StepTo(const T& boundary_time);

  /** Slow the simulation down to *approximately* synchronize with real time
   * when it would otherwise run too fast. Normally the %Simulator takes steps
   * as quickly as it can. You can request that it slow down to synchronize with
   * real time by providing a realtime rate greater than zero here.
   *
   * @warning No guarantees can be made about how accurately the simulation
   * can be made to track real time, even if computation is fast enough. That's
   * because the system utilities used to implement this do not themselves
   * provide such guarantees. So this is likely to work nicely for visualization
   * purposes where human perception is the only concern. For any other uses
   * you should consider whether approximate real time is adequate for your
   * purposes.
   *
   * @note If the full-speed simulation is already slower than real time you
   * can't speed it up with this call! Instead consider requesting less
   * integration accuracy, using a faster integration method or fixed time
   * step, or using a simpler model.
   *
   * @param realtime_rate
   *   Desired rate relative to real time. Set to 1 to track real time, 2 to
   *   run twice as fast as real time, 0.5 for half speed, etc. Zero or
   *   negative restores the rate to its default of 0, meaning the simulation
   *   will proceed as fast as possible.
   */
  // TODO(sherm1): Provide options for issuing a warning or aborting the
  // simulation if the desired rate cannot be achieved.
  void set_target_realtime_rate(double realtime_rate) {
    target_realtime_rate_ = std::max(realtime_rate, 0.);
  }

  /** Return the real time rate target currently in effect. The default is
   * zero, meaning the %Simulator runs as fast as possible. You can change the
   * target with set_target_realtime_rate().
   */
  double get_target_realtime_rate() const {
    return target_realtime_rate_;
  }

  /** Return the rate that simulated time has progressed relative to real time.
   * A return of 1 means the simulation just matched real
   * time, 2 means the simulation was twice as fast as real time, 0.5 means
   * it was running in 2X slow motion, etc.
   *
   * The value returned here is calculated as follows: <pre>
   *
   *          simulated_time_now - initial_simulated_time
   *   rate = -------------------------------------------
   *                realtime_now - initial_realtime
   * </pre>
   * The `initial` times are recorded when Initialize() or ResetStatistics()
   * is called. The returned rate is undefined if Initialize() has not yet
   * been called.
   *
   * @returns The rate achieved since the last Initialize() or ResetStatistics()
   *          call.
   *
   * @see set_target_realtime_rate()
   */
  double get_actual_realtime_rate() const;

  /** Sets whether the simulation should invoke Publish on the System under
   * simulation during every time step. If enabled, Publish will be invoked
   * after discrete updates and before continuous integration. Regardless of
   * whether publishing every time step is enabled, Publish will be invoked at
   * Simulator initialize time, and as System<T>::CalcNextUpdateTime requests.
   */
  void set_publish_every_time_step(bool publish) {
    publish_every_time_step_ = publish;
  }

  /** Sets whether the simulation should invoke Publish in Initialize().
   */
  void set_publish_at_initialization(bool publish) {
    publish_at_initialization_ = publish;
  }

  /** Returns true if the simulation should invoke Publish on the System under
   * simulation every time step.  By default, returns true.
   */
  // TODO(sherm1, edrumwri): Consider making this false by default.
  bool get_publish_every_time_step() const { return publish_every_time_step_; }

  /** Returns a const reference to the internally-maintained Context holding the
   * most recent step in the trajectory. This is suitable for publishing or
   * extracting information about this trajectory step.
   */
  const Context<T>& get_context() const { return *context_; }

  /** Returns a mutable pointer to the internally-maintained Context holding the
   * most recent step in the trajectory. This is suitable for use in updates,
   * sampling operations, event handlers, and constraint projection. You can
   * also modify this prior to calling Initialize() to set initial conditions.
   */
  Context<T>* get_mutable_context() { return context_.get(); }

  /** Replace the internally-maintained Context with a different one. The
   * current Context is deleted. This is useful for supplying a new set of
   * initial conditions. You should invoke Initialize() after replacing the
   * Context.
   * @param context The new context, which may be null. If the context is
   *                null, a new context must be set before attempting to step
   *                the system forward.
   */
  void reset_context(std::unique_ptr<Context<T>> context) {
    context_ = std::move(context);
    integrator_->reset_context(context_.get());
    initialization_done_ = false;
  }

  /** Transfer ownership of this %Simulator's internal Context to the caller.
   * The %Simulator will no longer contain a Context. The caller must not
   * attempt to advance the simulator in time after that point.
   * @sa reset_context()
   */
  std::unique_ptr<Context<T>> release_context() {
    integrator_->reset_context(nullptr);
    initialization_done_ = false;
    return std::move(context_);
  }

  /** Forget accumulated statistics. Statistics are reset to the values they
   * have post construction or immediately after `Initialize()`.
   */
  void ResetStatistics();

  /**
   * Gets the number of publishes made since the last Initialize() or
   * ResetStatistics() call.
   */
  int64_t get_num_publishes() const { return num_publishes_; }

  /** Gets the number of integration steps since the last Initialize() call. */
  int64_t get_num_steps_taken() const { return num_steps_taken_; }

  /** Gets the number of discrete variable updates performed since the last
  Initialize() call. */
  int64_t get_num_discrete_updates() const { return num_discrete_updates_; }

  /** Gets the number of "unrestricted" updates performed since the last
  Initialize() call. */
  int64_t get_num_unrestricted_updates() const {
    return num_unrestricted_updates_; }

  /** Gets a pointer to the integrator used to advance the continuous aspects
   *  of the system.
   */
  const IntegratorBase<T>* get_integrator() const { return integrator_.get(); }

  /** Gets a pointer to the mutable integrator used to advance the continuous
   * aspects of the system.
   */
  IntegratorBase<T>* get_mutable_integrator() { return integrator_.get(); }

  /**
   * Resets the integrator with a new one. An example usage is:
   * @code
   * simulator.reset_integrator<ExplicitEulerIntegrator<double>>
   *               (sys, DT, context).
   * @endcode
   * The %Simulator must be reinitialized after resetting the integrator to
   * ensure the integrator is properly initialized. You can do that explicitly
   * with the Initialize() method or it will be done implicitly at the first
   * time step.
   */
  template <class U, typename... Args>
  U* reset_integrator(Args&&... args) {
    initialization_done_ = false;
    integrator_ = std::make_unique<U>(std::forward<Args>(args)...);
    return static_cast<U*>(integrator_.get());
  }

  /// Gets the length of the interval used for witness function time isolation.
  /// The length of the interval is determined differently to support multiple
  /// applications, as described below:
  ///
  /// * **Simulations with continuous state advanced using integration with
  ///   error control**: the isolation time interval will be the
  ///   product of the system's characteristic time and the accuracy stored in
  ///   the Context.
  /// * **Simulations with continuous state advanced using integration with
  ///   fixed steps**: the isolation time interval will be determined
  ///   differently depending on whether the accuracy is set in the Context or
  ///   not. If the accuracy *is* set in the Context, the nominally fixed
  ///   steps for integrating continuous state will be subdivided until events
  ///   have been isolated to the requisite interval length, which is computed
  ///   as the step size times the accuracy in the Context. *Otherwise* (i.e.,
  ///   accuracy is not set in the Context), the Simulator will not do any
  ///   isolation whatsoever (witnesses will always trigger at the end of time
  ///   step); this latter setting is appropriate for applications (e.g., direct
  ///   transcription) where variable integration steps are not recommended.
  T GetWitnessTimeIsolation() const;

  /**
   * Gets a constant reference to the system.
   * @note a mutable reference is not available.
   */
  const System<T>& get_system() const { return system_; }

 private:
  void HandleUnrestrictedUpdate(const std::vector<DiscreteEvent<T>>& events);
  void HandleDiscreteUpdate(const std::vector<DiscreteEvent<T>>& events);
  void HandlePublish(const std::vector<DiscreteEvent<T>>& events);

  bool IntegrateContinuousState(const T& next_publish_dt,
      const T& next_update_dt,
      const T& next_sample_time,
      const T& boundary_dt,
      UpdateActions<T>* update_actions);

  void IsolateWitnessTriggers(
      const std::vector<const WitnessFunction<T>*>& witnesses,
      const VectorX<T>& w0,
      const T& t0, const VectorX<T>& x0, const T& tf,
      std::vector<const WitnessFunction<T>*>* triggered_witnesses);

  // The steady_clock is immune to system clock changes so increases
  // monotonically. We'll work in fractional seconds.
  using Clock = std::chrono::steady_clock;
  using Duration = std::chrono::duration<double>;
  using TimePoint = std::chrono::time_point<Clock, Duration>;

  // If the simulated time in the context is ahead of real time, pause long
  // enough to let real time catch up (approximately).
  void PauseIfTooFast() const;

  // A pointer to the integrator.
  std::unique_ptr<IntegratorBase<T>> integrator_;

  // TODO(sherm1) This a workaround for an apparent bug in clang 3.8 in which
  // defining this as a static constexpr member kNaN failed to instantiate
  // properly for the AutoDiffXd instantiation (worked in gcc and MSVC).
  // Restore to sanity when some later clang is current.
  static constexpr double nan() {
    return std::numeric_limits<double>::quiet_NaN();
  }

  static constexpr double kDefaultAccuracy = 1e-3;  // 1/10 of 1%.
  static constexpr double kDefaultInitialStepSizeAttempt = 1e-3;

  const System<T>& system_;              // Just a reference; not owned.
  std::unique_ptr<Context<T>> context_;  // The trajectory Context.

  // Temporaries used for witness function isolation.
  std::vector<const WitnessFunction<T>*> triggered_witnesses_;
  VectorX<T> w0_, wf_;

  // Slow down to this rate if possible (user settable).
  double target_realtime_rate_{0.};

  bool publish_every_time_step_{true};

  bool publish_at_initialization_{true};

  // These are recorded at initialization or statistics reset.
  double initial_simtime_{nan()};  // Simulated time at start of period.
  TimePoint initial_realtime_;     // Real time at start of period.

  // The number of discrete updates since the last call to Initialize().
  int64_t num_discrete_updates_{0};

  // The number of unrestricted updates since the last call to Initialize().
  int64_t num_unrestricted_updates_{0};

  // The number of publishes since the last call to Initialize().
  int64_t num_publishes_{0};

  // The number of integration steps since the last call to Initialize().
  int64_t num_steps_taken_{0};

  // Set by Initialize() and reset by various traumas.
  bool initialization_done_{false};

  // Per step events that need to be handled. This is set by Initialize().
  std::vector<DiscreteEvent<T>> per_step_actions_;

  // Pre-allocated temporaries for updated discrete states.
  std::unique_ptr<DiscreteValues<T>> discrete_updates_;

  // Pre-allocated temporaries for states from unrestricted updates.
  std::unique_ptr<State<T>> unrestricted_updates_;
};

template <typename T>
Simulator<T>::Simulator(const System<T>& system,
                        std::unique_ptr<Context<T>> context)
    : system_(system), context_(std::move(context)) {
  // Setup defaults that should be generally reasonable.
  const double dt = 1e-3;

  // Create a context if necessary.
  if (!context_) context_ = system_.CreateDefaultContext();

  // @TODO(edrumwri): Make variable step integrator default.
  // Create a default integrator and initialize it.
  integrator_ = std::unique_ptr<IntegratorBase<T>>(
      new RungeKutta2Integrator<T>(system_, dt, context_.get()));
  integrator_->Initialize();

  // Allocate the necessary temporaries for storing state in update calls
  // (which will then be transferred back to system state).
  discrete_updates_ = system_.AllocateDiscreteVariables();
  unrestricted_updates_ = context_->CloneState();
}

template <typename T>
void Simulator<T>::Initialize() {
  // TODO(sherm1) Modify Context to satisfy constraints.
  // TODO(sherm1) Invoke System's initial conditions computation.

  // Initialize the integrator.
  integrator_->Initialize();

  // Gets all the events that need handling.
  system_.GetPerStepEvents(*context_, &per_step_actions_);

  // Restore default values.
  ResetStatistics();

  // TODO(siyuan): transfer publish entirely to individual systems.
  // Do a publish before the simulation starts.
  if (publish_at_initialization_) {
    system_.Publish(*context_);
    ++num_publishes_;
  }

  // Initialize runtime variables.
  initialization_done_ = true;
}

template <typename T>
void Simulator<T>::HandleUnrestrictedUpdate(
    const std::vector<DiscreteEvent<T>>& events) {
  for (const DiscreteEvent<T>& event : events) {
    if (event.action == DiscreteEvent<T>::kUnrestrictedUpdateAction) {
      State<T>* x = context_->get_mutable_state();
      DRAKE_DEMAND(x != nullptr);
      // First, compute the unrestricted updates into a temporary buffer.
      system_.CalcUnrestrictedUpdate(*context_, event,
          unrestricted_updates_.get());
      // TODO(edrumwri): simply swap the states for additional speed.
      // Now write the update back into the context.
      x->CopyFrom(*unrestricted_updates_);
      ++num_unrestricted_updates_;
    } else if (event.action == DiscreteEvent<T>::kUnknownAction) {
      throw std::logic_error("kUnknownAction encountered.");
    }
  }
}

template <typename T>
void Simulator<T>::HandleDiscreteUpdate(
    const std::vector<DiscreteEvent<T>>& events) {
  for (const DiscreteEvent<T>& event : events) {
    if (event.action == DiscreteEvent<T>::kDiscreteUpdateAction) {
      DiscreteValues<T>* xd = context_->get_mutable_discrete_state();
      // Systems with discrete update events must have discrete state.
      DRAKE_DEMAND(xd != nullptr);
      // First, compute the discrete updates into a temporary buffer.
      system_.CalcDiscreteVariableUpdates(*context_, event,
          discrete_updates_.get());
      // Then, write them back into the context.
      xd->CopyFrom(*discrete_updates_);
      ++num_discrete_updates_;
    } else if (event.action == DiscreteEvent<T>::kUnknownAction) {
      throw std::logic_error("kUnknownAction encountered.");
    }
  }
}

template <typename T>
void Simulator<T>::HandlePublish(
    const std::vector<DiscreteEvent<T>>& events) {
  for (const DiscreteEvent<T>& event : events) {
    if (event.action == DiscreteEvent<T>::kPublishAction) {
      system_.Publish(*context_, event);
      ++num_publishes_;
    } else if (event.action == DiscreteEvent<T>::kUnknownAction) {
      throw std::logic_error("kUnknownAction encountered.");
    }
  }
}

/**
 * Steps the simulation to the specified time.
 * The simulation loop is as follows:
 * 1. Perform necessary discrete variable updates.
 * 2. Publish.
 * 3. Integrate the smooth system (the ODE or DAE)
 * 4. Perform post-step stabilization for DAEs (if desired).
 * @param boundary_time The time to advance the context to.
 * @pre The simulation state is valid  (i.e., no discrete updates or state
 *      projections are necessary) at the present time.
 */
template <typename T>
void Simulator<T>::StepTo(const T& boundary_time) {
  if (!initialization_done_) Initialize();

  DRAKE_THROW_UNLESS(boundary_time >= context_->get_time());

  // Updates/publishes can be triggered throughout the integration process,
  // but are not active at the start of the step.
  bool sample_time_hit = false;

  // Integrate until desired interval has completed.
  UpdateActions<T> update_actions;

  while (context_->get_time() < boundary_time || sample_time_hit) {
    // Starting a new step on the trajectory.
    const T step_start_time = context_->get_time();
    SPDLOG_TRACE(log(), "Starting a simulation step at {}", step_start_time);

    // Delay to match target realtime rate if requested and possible.
    PauseIfTooFast();

    // The general policy here is to do actions in decreasing order of
    // "violence" to the state, i.e. unrestricted -> discrete -> publish.
    // The "timed" actions happen before the "per step" ones.

    // Do unrestricted updates first.
    if (sample_time_hit)
      HandleUnrestrictedUpdate(update_actions.events);
    HandleUnrestrictedUpdate(per_step_actions_);

    // Do restricted (discrete variable) updates next.
    if (sample_time_hit)
      HandleDiscreteUpdate(update_actions.events);
    HandleDiscreteUpdate(per_step_actions_);

    // Do any publishes last.
    if (sample_time_hit)
      HandlePublish(update_actions.events);
    HandlePublish(per_step_actions_);

    // TODO(siyuan): transfer per step publish entirely to individual systems.
    // Allow System a chance to produce some output.
    if (get_publish_every_time_step()) {
      system_.Publish(*context_);
      ++num_publishes_;
    }

    // How far can we go before we have to take a sampling break?
    const T next_sample_time =
        system_.CalcNextUpdateTime(*context_, &update_actions);
    DRAKE_DEMAND(next_sample_time >= step_start_time);

    // Determine whether the DiscreteEvent requested by the System at
    // next_sample_time includes an Update action, a Publish action, or both.
    T next_update_dt = std::numeric_limits<double>::infinity();
    T next_publish_dt = std::numeric_limits<double>::infinity();
    for (const DiscreteEvent<T>& event : update_actions.events) {
      if (event.action == DiscreteEvent<T>::kDiscreteUpdateAction ||
          event.action == DiscreteEvent<T>::kUnrestrictedUpdateAction) {
        next_update_dt = next_sample_time - step_start_time;
      }
      if (event.action == DiscreteEvent<T>::kPublishAction) {
        next_publish_dt = next_sample_time - step_start_time;
      }
    }

    // Get the dt that gets to the boundary time.
    const T boundary_dt = boundary_time - step_start_time;

<<<<<<< HEAD
    // Integrate the continuous state forward in time.
    sample_time_hit = IntegrateContinuousState(next_publish_dt,
                                               next_update_dt,
                                               next_sample_time,
                                               boundary_dt,
                                               &update_actions);

    // Update the number of simulation steps taken.
    ++num_steps_taken_;

    // TODO(sherm1) Constraint projection goes here.
  }
}

template <class T>
T Simulator<T>::GetWitnessTimeIsolation() const {
  // The scale factor for witness isolation.
  // TODO(edrumwri): Consider making this user-settable.
  const double iso_scale_factor = 1.0;

  // TODO(edrumwri): Acquire characteristic time properly from the system
  //                 (i.e., modify the System to provide this value).
  const double characteristic_time = 1.0;

  // Get the accuracy setting.
  const optional<double> accuracy = get_context().get_accuracy();

  // Determine the length of the isolation interval.
  if (integrator_->get_fixed_step_mode()) {
    // Look for accuracy information.
    if (accuracy) {
      return iso_scale_factor * accuracy.value() *
          integrator_->get_maximum_step_size();
    } else {
      return integrator_->get_maximum_step_size();
    }
  }

  // Integration with error control isolation window determination.
  if (!accuracy) {
    throw std::logic_error("Integrator is not operating in fixed step mode"
                               "and accuracy is not set in the context.");
  }
  return iso_scale_factor * accuracy.value() * characteristic_time;
}
=======
    // Attempt to integrate. Updates and boundary times are consciously
    // distinguished between. See internal documentation for
    // IntegratorBase::IntegrateAtMost() for more information.
    typename IntegratorBase<T>::StepResult result =
        integrator_->IntegrateAtMost(next_publish_dt, next_update_dt,
                                     boundary_dt);
    switch (result) {
      case IntegratorBase<T>::kReachedUpdateTime:
      case IntegratorBase<T>::kReachedPublishTime:
        // Next line sets the time to the exact sample time rather than
        // introducing rounding error by summing the context time + dt.
        context_->set_time(next_sample_time);
        sample_time_hit = true;
        break;
>>>>>>> f83b609d

// Isolates the first time at one or more witness functions triggered (in the
// interval [t0, tf]), to the requisite interval length.
// @pre triggered_witnesses is empty and non-null (aborts if condition not met).
// @post The context will be isolated to the first witness function trigger(s),
//       to within the requisite interval length.
template <class T>
void Simulator<T>::IsolateWitnessTriggers(
    const std::vector<const WitnessFunction<T>*>& witnesses,
    const VectorX<T>& w0,
    const T& t0, const VectorX<T>& x0, const T& tf,
    std::vector<const WitnessFunction<T>*>* triggered_witnesses) {
  using std::max;
  using std::abs;

  // Verify that the vector of triggered witnesses is non-null and empty.
  DRAKE_DEMAND(triggered_witnesses);
  DRAKE_DEMAND(triggered_witnesses->empty());

  // TODO(edrumwri): Speed this process using interpolation between states,
  // more powerful root finding methods, and/or introducing the concept of
  // a dead band.

  // Will need to alter the context repeatedly.
  Context<T>* context = get_mutable_context();

  // Get the witness isolation interval length. The max computation is used
  // because it is ineffectual to attempt to isolate intervals smaller than
  // the current time in the context can allow.
  const double eps = std::numeric_limits<double>::epsilon();
  const T witness_iso_len = max(GetWitnessTimeIsolation(),
                                integrator_->

  // Mini function for integrating the system forward in time.
  std::function<void(const T&)> fwd_int =
      [t0, x0, context, this](const T& t_des) {
    const T inf = std::numeric_limits<double>::infinity();
    context->set_time(t0);
    context->get_mutable_continuous_state()->SetFromVector(x0);
    T t_remaining = t_des - t0;
    while (t_remaining > 0) {
      integrator_->StepOnceAtMost(inf, inf, t_remaining);
      t_remaining = t_des - context->get_time();
    }
  };

  // Set the first witness function trigger and the witness function that
  // makes that trigger.
  T t_first_witness = tf;

  // Loop over all witness functions.
  for (size_t i = 0; i < witnesses.size(); ++i) {
    // Set interval endpoints (in time).
    T a = t0;
    T b = t_first_witness;

    // Set the witness function values.
    T fa = w0[i];

    // Integrate to b.
    fwd_int(t_first_witness);

    // Evaluate the witness function.
    T fb = witnesses[i]->Evaluate(*context);

    // See whether there has been a sign change; after shrinking the time
    // interval one or more times, there may no longer be one, in which case
    // we can skip the bisection for this interval.
    if (!witnesses[i]->should_trigger(fa, fb))
      continue;

    // Since the witness function is triggering, fa should not be exactly zero.
    DRAKE_DEMAND(fa != 0);

    while (true) {
      // Determine the midpoint.
      T c = (a + b) / 2;

      // Restore the state and time to t0, then integrate to c.
      fwd_int(c);

      // Evaluate the witness function.
      T fc = witnesses[i]->Evaluate(*context);

      // Bisect.
      if (witnesses[i]->should_trigger(fa, fc)) {
        b = c;
        fb = fc;
      } else {
        DRAKE_DEMAND(witnesses[i]->should_trigger(fc, fb));
        a = c;
        fa = fc;
      }

      // If the time is sufficiently isolated- to an absolute tolerance if t0
      // is small, to a relative tolerance if t0 is large- then quit.
      if (b - a < witness_iso_len) {
        // The trigger time is always at the right endpoint of the interval,
        // thereby ensuring that the witness will not trigger immediately when
        // the continuous state integration process continues (after the
        // requisite handler is called).
        const T t_trigger = b;

        // TODO(edrumwri): Move this to the end of the function (and
        // only call this once) when we are confident that the witness function
        // changes sign at the end of the interval (i.e., the following
        // assertion).
        // Integrate to the trigger time.
        fwd_int(t_trigger);

        // TODO(edrumwri): This check is expensive. Remove it once we are
        // confident.
        // Verify that the witness function changed sign.
        const T f_trigger = witnesses[i]->Evaluate(*context);
        DRAKE_DEMAND(f_trigger * fa <= 0);

        // Only clear the list of witnesses if t_trigger strictly less than
        // t_first_witness.
        DRAKE_DEMAND(t_first_witness >= t_trigger);
        if (t_trigger < t_first_witness)
          triggered_witnesses->clear();

        // Set the first trigger time and add the witness index.
        triggered_witnesses->push_back(witnesses[i]);
        t_first_witness = t_trigger;
        break;
      }
    }
  }

  DRAKE_DEMAND(t_first_witness <= tf);
}

// Integrates the continuous state forward in time while attempting to locate
// the first zero of any triggered witness functions.
// @returns `true` if integration terminated on a sample time, indicating that
//          an event needs to be handled at the state/time on return.
template <class T>
bool Simulator<T>::IntegrateContinuousState(const T& next_publish_dt,
                                            const T& next_update_dt,
                                            const T& next_sample_time,
                                            const T& boundary_dt,
                                            UpdateActions<T>* update_actions) {
  // Save the time and current state.
  const Context<T>& context = get_context();
  const T t0 = context.get_time();
  const VectorX<T> x0 = context.get_continuous_state()->CopyToVector();

  // Get the set of witness functions active at the current time.
  const System<T>& system = get_system();
  std::vector<const WitnessFunction<T>*> witness_functions;
  system.GetWitnessFunctions(context, &witness_functions);

  // Evaluate the witness functions.
  w0_.resize(witness_functions.size());
  for (size_t i = 0; i < witness_functions.size(); ++i)
      w0_[i] = witness_functions[i]->Evaluate(context);

  // Attempt to integrate. Updates and boundary times are consciously
  // distinguished between. See internal documentation for
  // IntegratorBase::StepOnceAtMost() for more information.
  typename IntegratorBase<T>::StepResult result =
      integrator_->StepOnceAtMost(next_publish_dt, next_update_dt,
                                  boundary_dt);
  const T tf = context.get_time();

  // Evaluate the witness functions again.
  wf_.resize(witness_functions.size());
  for (size_t i =0; i < witness_functions.size(); ++i)
    wf_[i] = witness_functions[i]->Evaluate(context);

  // See whether a witness function triggered.
  triggered_witnesses_.clear();
  bool witness_triggered = false;
  for (size_t i =0; i < witness_functions.size() && !witness_triggered; ++i) {
      if (witness_functions[i]->should_trigger(w0_[i], wf_[i])) {
        witness_triggered = true;
        triggered_witnesses_.push_back(witness_functions[i]);
      }
  }

  // Triggering requires isolating the witness function time.
  if (witness_triggered) {
    // Isolate the time that the witness function triggered unless no time
    // isolation is done.
    if (!integrator_->get_fixed_step_mode() || context_->get_accuracy()) {
      triggered_witnesses_.clear();
      IsolateWitnessTriggers(witness_functions, w0_, t0, x0, tf,
                             &triggered_witnesses_);
    }

    // TODO(edrumwri): Store witness function(s) that triggered.
    for (const WitnessFunction<T>* fn : triggered_witnesses_) {
      SPDLOG_DEBUG(drake::log(), "Witness function {} crossed zero at time {}",
                   fn->get_name(), context.get_time());
      update_actions->time = context.get_time();
      update_actions->events.push_back(DiscreteEvent<T>());
      DiscreteEvent<T>& event = update_actions->events.back();
      event.action = fn->get_action_type();
      event.triggered_witness_function = fn;
    }

    // Indicate a "sample time was hit". In more understandable terms, this
    // means that an event should be handled on the next simulation loop.
    return true;
  }

  // No witness function triggered; handle integration as usual.
  // Updates and boundary times are consciously distinguished between. See
  // internal documentation for IntegratorBase::StepOnceAtMost() for more
  // information.
  switch (result) {
    case IntegratorBase<T>::kReachedUpdateTime:
    case IntegratorBase<T>::kReachedPublishTime:
      // Next line sets the time to the exact sample time rather than
      // introducing rounding error by summing the context time + dt.
      context_->set_time(next_sample_time);
      return true;            // Sample time hit.
      break;

    case IntegratorBase<T>::kTimeHasAdvanced:
    case IntegratorBase<T>::kReachedBoundaryTime:
      return false;           // Did not hit a sample time.
      break;

    default:DRAKE_ABORT_MSG("Unexpected integrator result.");
  }
  ++num_steps_taken_;

  // TODO(sherm1) Constraint projection goes here.

  // Should never get here.
  DRAKE_ABORT();
  return false;
}

}  // namespace systems
}  // namespace drake<|MERGE_RESOLUTION|>--- conflicted
+++ resolved
@@ -281,24 +281,31 @@
   }
 
   /// Gets the length of the interval used for witness function time isolation.
-  /// The length of the interval is determined differently to support multiple
-  /// applications, as described below:
+  /// The length of the interval is computed differently, depending on context,
+  /// to support multiple applications, as described below:
   ///
-  /// * **Simulations with continuous state advanced using integration with
-  ///   error control**: the isolation time interval will be the
-  ///   product of the system's characteristic time and the accuracy stored in
-  ///   the Context.
-  /// * **Simulations with continuous state advanced using integration with
-  ///   fixed steps**: the isolation time interval will be determined
-  ///   differently depending on whether the accuracy is set in the Context or
-  ///   not. If the accuracy *is* set in the Context, the nominally fixed
-  ///   steps for integrating continuous state will be subdivided until events
-  ///   have been isolated to the requisite interval length, which is computed
-  ///   as the step size times the accuracy in the Context. *Otherwise* (i.e.,
-  ///   accuracy is not set in the Context), the Simulator will not do any
-  ///   isolation whatsoever (witnesses will always trigger at the end of time
-  ///   step); this latter setting is appropriate for applications (e.g., direct
-  ///   transcription) where variable integration steps are not recommended.
+  /// * **Simulations using error controlled integrators**: the isolation time
+  ///   interval will be scaled by the product of the system's characteristic
+  ///   time and the accuracy stored in the Context.
+  /// * **Simulations using integrators taking fixed steps**: the isolation time
+  ///   interval will be determined differently depending on whether the
+  ///   accuracy is set in the Context or not. If the accuracy *is* set in the
+  ///   Context, the nominally fixed steps for integrating continuous state will
+  ///   be subdivided until events have been isolated to the requisite interval
+  ///   length, which is scaled by the step size times the accuracy in the
+  ///   Context. *Otherwise* (i.e., accuracy is not set in the Context), the
+  ///   Simulator will not do any isolation whatsoever (witnesses will always
+  ///   trigger at the end of time step); this latter setting is appropriate for
+  ///   applications (e.g., direct transcription) where variable integration
+  ///   steps are not recommended.
+  ///
+  /// The isolation window length will never be smaller than the integrator's
+  /// working minimum tolerance (see
+  /// IntegratorBase::get_working_minimum_step_size());
+  ///
+  /// @throws std::logic_error if the accuracy is not set in the Context and
+  ///         the integrator is not operating in fixed step mode (see
+  ///         IntegratorBase::get_fixed_step_mode().
   T GetWitnessTimeIsolation() const;
 
   /**
@@ -571,7 +578,6 @@
     // Get the dt that gets to the boundary time.
     const T boundary_dt = boundary_time - step_start_time;
 
-<<<<<<< HEAD
     // Integrate the continuous state forward in time.
     sample_time_hit = IntegrateContinuousState(next_publish_dt,
                                                next_update_dt,
@@ -617,22 +623,6 @@
   }
   return iso_scale_factor * accuracy.value() * characteristic_time;
 }
-=======
-    // Attempt to integrate. Updates and boundary times are consciously
-    // distinguished between. See internal documentation for
-    // IntegratorBase::IntegrateAtMost() for more information.
-    typename IntegratorBase<T>::StepResult result =
-        integrator_->IntegrateAtMost(next_publish_dt, next_update_dt,
-                                     boundary_dt);
-    switch (result) {
-      case IntegratorBase<T>::kReachedUpdateTime:
-      case IntegratorBase<T>::kReachedPublishTime:
-        // Next line sets the time to the exact sample time rather than
-        // introducing rounding error by summing the context time + dt.
-        context_->set_time(next_sample_time);
-        sample_time_hit = true;
-        break;
->>>>>>> f83b609d
 
 // Isolates the first time at one or more witness functions triggered (in the
 // interval [t0, tf]), to the requisite interval length.
@@ -662,9 +652,8 @@
   // Get the witness isolation interval length. The max computation is used
   // because it is ineffectual to attempt to isolate intervals smaller than
   // the current time in the context can allow.
-  const double eps = std::numeric_limits<double>::epsilon();
   const T witness_iso_len = max(GetWitnessTimeIsolation(),
-                                integrator_->
+                                integrator_->get_working_minimum_step_size());
 
   // Mini function for integrating the system forward in time.
   std::function<void(const T&)> fwd_int =
@@ -674,7 +663,7 @@
     context->get_mutable_continuous_state()->SetFromVector(x0);
     T t_remaining = t_des - t0;
     while (t_remaining > 0) {
-      integrator_->StepOnceAtMost(inf, inf, t_remaining);
+      integrator_->IntegrateAtMost(inf, inf, t_remaining);
       t_remaining = t_des - context->get_time();
     }
   };
@@ -795,7 +784,7 @@
   // distinguished between. See internal documentation for
   // IntegratorBase::StepOnceAtMost() for more information.
   typename IntegratorBase<T>::StepResult result =
-      integrator_->StepOnceAtMost(next_publish_dt, next_update_dt,
+      integrator_->IntegrateAtMost(next_publish_dt, next_update_dt,
                                   boundary_dt);
   const T tf = context.get_time();
 
