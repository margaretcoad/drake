--- conflicted
+++ resolved
@@ -395,14 +395,10 @@
 
 void RigidBodyTree::getTerrainContactPoints(
     const RigidBody& body, Eigen::Matrix3Xd* terrain_points) const {
-<<<<<<< HEAD
-  // clear matrix before filling it again
-=======
   // Ensures terrain_points is a valid pointer.
   DRAKE_ABORT_UNLESS(terrain_points);
 
   // Clears matrix before filling it again.
->>>>>>> d269702c
   size_t num_points = 0;
   terrain_points->resize(Eigen::NoChange, 0);
 
@@ -412,11 +408,7 @@
   for (auto id_iter = body.get_collision_element_ids().begin();
        id_iter != body.get_collision_element_ids().end(); ++id_iter) {
     Matrix3Xd element_points;
-<<<<<<< HEAD
-    collision_model->getTerrainContactPoints(*id_iter, element_points);
-=======
     collision_model_->getTerrainContactPoints(*id_iter, element_points);
->>>>>>> d269702c
     terrain_points->conservativeResize(
         Eigen::NoChange, terrain_points->cols() + element_points.cols());
     terrain_points->block(0, num_points, terrain_points->rows(),
