
#include "drake/systems/plants/RigidBodySystem.h"
#include <stdexcept>
#include "drake/solvers/Optimization.h"
#include "drake/systems/plants/constraint/RigidBodyConstraint.h"
#include "spruce.hh"
#include "xmlUtil.h"

using namespace std;
using namespace Eigen;
using namespace Drake;
using namespace tinyxml2;

size_t RigidBodySystem::getNumInputs(void) const {
  size_t num = tree->actuators.size();
  for (auto const& f : force_elements) {
    num += f->getNumInputs();
  }
  return num;
}

size_t RigidBodySystem::getNumOutputs() const {
  int n = getNumStates();
  for (const auto& s : sensors) {
    n += s->getNumOutputs();
  }
  return n;
}

void RigidBodySystem::addSensor(std::shared_ptr<RigidBodySensor> s) {
  if (s->isDirectFeedthrough()) {
    direct_feedthrough = true;
  }
  sensors.push_back(s);
}

RigidBodySystem::StateVector<double> RigidBodySystem::dynamics(
    const double& t, const RigidBodySystem::StateVector<double>& x,
    const RigidBodySystem::InputVector<double>& u) const {
  using namespace std;
  using namespace Eigen;
  eigen_aligned_unordered_map<const RigidBody*, Matrix<double, 6, 1> > f_ext;

  // todo: make kinematics cache once and re-use it (but have to make one per
  // type)
  auto nq = tree->num_positions;
  auto nv = tree->num_velocities;
  auto num_actuators = tree->actuators.size();
  auto q = x.topRows(nq);
  auto v = x.bottomRows(nv);
  auto kinsol = tree->doKinematics(q, v);

  // todo: preallocate the optimization problem and constraints, and simply
  // update them then solve on each function eval.
  // happily, this clunkier version seems fast enough for now
  // the optimization framework should support this (though it has not been
  // tested thoroughly yet)
  OptimizationProblem prog;
  auto const& vdot = prog.addContinuousVariables(nv, "vdot");

  auto H = tree->massMatrix(kinsol);
  Eigen::MatrixXd H_and_neg_JT = H;

  VectorXd C = tree->dynamicsBiasTerm(kinsol, f_ext);
  if (num_actuators > 0) C -= tree->B * u.topRows(num_actuators);

  {  // loop through rigid body force elements

    // todo: distinguish between AppliedForce and ConstraintForce

    size_t u_index = 0;
    for (auto const& f : force_elements) {
      size_t num_inputs = f->getNumInputs();
      VectorXd force_input(u.middleRows(u_index, num_inputs));
      C -= f->output(t, force_input, kinsol);
      u_index += num_inputs;
    }
  }

  {  // apply joint limit forces
    for (auto const& b : tree->bodies) {
      if (!b->hasParent()) continue;
      auto const& joint = b->getJoint();
      if (joint.getNumPositions() == 1 &&
          joint.getNumVelocities() ==
              1) {  // taking advantage of only single-axis joints having joint
                    // limits makes things easier/faster here
        double qmin = joint.getJointLimitMin()(0),
               qmax = joint.getJointLimitMax()(0);
        // tau = k*(qlimit-q) - b(qdot)
        if (q(b->position_num_start) < qmin)
          C(b->velocity_num_start) -=
              penetration_stiffness * (qmin - q(b->position_num_start)) -
              penetration_damping * v(b->velocity_num_start);
        else if (q(b->position_num_start) > qmax)
          C(b->velocity_num_start) -=
              penetration_stiffness * (qmax - q(b->position_num_start)) -
              penetration_damping * v(b->velocity_num_start);
      }
    }
  }

  {  // apply contact forces
    VectorXd phi;
    Matrix3Xd normal, xA, xB;
    vector<int> bodyA_idx, bodyB_idx;
    if (use_multi_contact)
      tree->potentialCollisions(kinsol, phi, normal, xA, xB, bodyA_idx,
                                bodyB_idx);
    else
      tree->collisionDetect(kinsol, phi, normal, xA, xB, bodyA_idx, bodyB_idx);

    for (int i = 0; i < phi.rows(); i++) {
      if (phi(i) < 0.0) {  // then i have contact
        // todo: move this entire block to a shared an updated "contactJacobian"
        // method in RigidBodyTree
        auto JA = tree->transformPointsJacobian(kinsol, xA.col(i), bodyA_idx[i],
                                                0, false);
        auto JB = tree->transformPointsJacobian(kinsol, xB.col(i), bodyB_idx[i],
                                                0, false);
        Vector3d this_normal = normal.col(i);

        // compute the surface tangent basis
        Vector3d tangent1;
        if (1.0 - this_normal(2) < EPSILON) {  // handle the unit-normal case
                                               // (since it's unit length, just
                                               // check z)
          tangent1 << 1.0, 0.0, 0.0;
        } else if (1 + this_normal(2) < EPSILON) {
          tangent1 << -1.0, 0.0, 0.0;  // same for the reflected case
        } else {                       // now the general case
          tangent1 << this_normal(1), -this_normal(0), 0.0;
          tangent1 /= sqrt(this_normal(1) * this_normal(1) +
                           this_normal(0) * this_normal(0));
        }
        Vector3d tangent2 = tangent1.cross(this_normal);
        Matrix3d R;  // rotation into normal coordinates
        R << tangent1, tangent2, this_normal;
        auto J = R * (JA - JB);          // J = [ D1; D2; n ]
        auto relative_velocity = J * v;  // [ tangent1dot; tangent2dot; phidot ]

        {
          // spring law for normal force:  fA_normal = -k*phi - b*phidot
          // and damping for tangential force:  fA_tangent = -b*tangentdot
          // (bounded by the friction cone)
          Vector3d fA;
          fA(2) =
              std::max<double>(-penetration_stiffness * phi(i) -
                                   penetration_damping * relative_velocity(2),
                               0.0);
          fA.head(2) =
              -std::min<double>(
                  penetration_damping,
                  friction_coefficient * fA(2) /
                      (relative_velocity.head(2).norm() + EPSILON)) *
              relative_velocity.head(2);  // epsilon to avoid divide by zero

          // equal and opposite: fB = -fA.
          // tau = (R*JA)^T fA + (R*JB)^T fB = J^T fA
          C -= J.transpose() * fA;
        }
      }
    }
  }

  if (tree->getNumPositionConstraints()) {
    int nc = tree->getNumPositionConstraints();
    const double alpha = 5.0;  // 1/time constant of position constraint
                               // satisfaction (see my latex rigid body notes)

    prog.addContinuousVariables(
        nc, "position constraint force");  // don't actually need to use the
                                           // decision variable reference that
                                           // would be returned...

    // then compute the constraint force
    auto phi = tree->positionConstraints(kinsol);
    auto J = tree->positionConstraintsJacobian(kinsol, false);
    auto Jdotv = tree->positionConstraintsJacDotTimesV(kinsol);

    // phiddot = -2 alpha phidot - alpha^2 phi  (0 + critically damped
    // stabilization term)
    prog.addLinearEqualityConstraint(
        J, -(Jdotv + 2 * alpha * J * v + alpha * alpha * phi), {vdot});
    H_and_neg_JT.conservativeResize(NoChange, H_and_neg_JT.cols() + J.rows());
    H_and_neg_JT.rightCols(J.rows()) = -J.transpose();
  }

  // add [H,-J^T]*[vdot;f] = -C
  prog.addLinearEqualityConstraint(H_and_neg_JT, -C);

  prog.solve();
  //      prog.printSolution();

  StateVector<double> dot(nq + nv);
  dot << kinsol.transformPositionDotMappingToVelocityMapping(
             Eigen::Matrix<double, Eigen::Dynamic, Eigen::Dynamic>::Identity(
                 nq, nq)) *
             v,
      vdot.value();
  return dot;
}

RigidBodySystem::OutputVector<double> RigidBodySystem::output(
    const double& t, const RigidBodySystem::StateVector<double>& x,
    const RigidBodySystem::InputVector<double>& u) const {
  auto kinsol = tree->doKinematics(x.topRows(tree->num_positions),
                                   x.bottomRows(tree->num_velocities));
  Eigen::VectorXd y(getNumOutputs());

  assert(getNumStates() == x.size());
  assert(getNumInputs() == u.size());

  y.segment(0, getNumStates()) << x;
  int index = getNumStates();
  for (const auto& s : sensors) {
    y.segment(index, s->getNumOutputs()) = s->output(t, kinsol, u);
    index += s->getNumOutputs();
  }
  return y;
}

// todo: move this to a more central location
class SingleTimeKinematicConstraintWrapper : public Constraint {
 public:
  SingleTimeKinematicConstraintWrapper(
      const shared_ptr<SingleTimeKinematicConstraint>& rigid_body_constraint)
      : Constraint(rigid_body_constraint->getNumConstraint(nullptr)),
        rigid_body_constraint(rigid_body_constraint),
        kinsol(rigid_body_constraint->getRobotPointer()->bodies) {
    rigid_body_constraint->bounds(nullptr, lower_bound, upper_bound);
  }
  virtual ~SingleTimeKinematicConstraintWrapper() {}

  virtual void eval(const Eigen::Ref<const Eigen::VectorXd>& q,
                    Eigen::VectorXd& y) const override {
    kinsol.initialize(q);
    rigid_body_constraint->getRobotPointer()->doKinematics(kinsol);
    MatrixXd dy;
    rigid_body_constraint->eval(nullptr, kinsol, y, dy);
  }
  virtual void eval(const Eigen::Ref<const TaylorVecXd>& tq,
                    TaylorVecXd& ty) const override {
    kinsol.initialize(autoDiffToValueMatrix(tq));
    rigid_body_constraint->getRobotPointer()->doKinematics(kinsol);
    VectorXd y;
    MatrixXd dy;
    rigid_body_constraint->eval(nullptr, kinsol, y, dy);
    initializeAutoDiffGivenGradientMatrix(
        y, (dy * autoDiffToGradientMatrix(tq)).eval(), ty);
  }

 private:
  shared_ptr<SingleTimeKinematicConstraint> rigid_body_constraint;
  mutable KinematicsCache<double> kinsol;
};

DRAKERBSYSTEM_EXPORT RigidBodySystem::StateVector<double>
Drake::getInitialState(const RigidBodySystem& sys) {
  VectorXd x0(sys.tree->num_positions + sys.tree->num_velocities);
  default_random_engine generator;
  x0 << sys.tree->getRandomConfiguration(generator),
      VectorXd::Random(sys.tree->num_velocities);

  // todo: implement joint limits, etc.

  if (sys.tree->getNumPositionConstraints()) {
    // todo: move this up to the system level?

    OptimizationProblem prog;
    std::vector<RigidBodyLoop, Eigen::aligned_allocator<RigidBodyLoop> > const&
        loops = sys.tree->loops;

    int nq = sys.tree->num_positions;
    auto qvar = prog.addContinuousVariables(nq);

    Matrix<double, 7, 1> bTbp = Matrix<double, 7, 1>::Zero();
    bTbp(3) = 1.0;
    Vector2d tspan;
    tspan << -std::numeric_limits<double>::infinity(),
        std::numeric_limits<double>::infinity();
    Vector3d zero = Vector3d::Zero();
    for (int i = 0; i < loops.size(); i++) {
      auto con1 = make_shared<RelativePositionConstraint>(
          sys.tree.get(), zero, zero, zero, loops[i].frameA->frame_index,
          loops[i].frameB->frame_index, bTbp, tspan);
      std::shared_ptr<SingleTimeKinematicConstraintWrapper> con1wrapper(
          new SingleTimeKinematicConstraintWrapper(con1));
      prog.addGenericConstraint(con1wrapper, {qvar});
      auto con2 = make_shared<RelativePositionConstraint>(
          sys.tree.get(), loops[i].axis, loops[i].axis, loops[i].axis,
          loops[i].frameA->frame_index, loops[i].frameB->frame_index, bTbp,
          tspan);
      std::shared_ptr<SingleTimeKinematicConstraintWrapper> con2wrapper(
          new SingleTimeKinematicConstraintWrapper(con2));
      prog.addGenericConstraint(con2wrapper, {qvar});
    }

    VectorXd q_guess = x0.topRows(nq);
    prog.addQuadraticCost(MatrixXd::Identity(nq, nq), q_guess);
    prog.solve();

    x0 << qvar.value(), VectorXd::Zero(sys.tree->num_velocities);
  }
  return x0;
}

RigidBodyPropellor::RigidBodyPropellor(RigidBodySystem& sys, XMLElement* node,
                                       const std::string& name)
    : RigidBodyForceElement(sys, name),
      scale_factor_thrust(1.0),
      scale_factor_moment(1.0),
      lower_limit(-numeric_limits<double>::infinity()),
      upper_limit(numeric_limits<double>::infinity()) {
  auto tree = sys.getRigidBodyTree();

  XMLElement* parent_node = node->FirstChildElement("parent");
  if (!parent_node)
    throw runtime_error("propellor " + name + " is missing the parent node");
  frame = allocate_shared<RigidBodyFrame>(
      aligned_allocator<RigidBodyFrame>(), tree.get(), parent_node,
      node->FirstChildElement("origin"), name + "Frame");
  tree->addFrame(frame);

  axis << 1.0, 0.0, 0.0;
  XMLElement* axis_node = node->FirstChildElement("axis");
  if (axis_node) {
    parseVectorAttribute(axis_node, "xyz", axis);
    if (axis.norm() < 1e-8)
      throw runtime_error("ERROR: axis is zero.  don't do that");
    axis.normalize();
  }

  parseScalarAttribute(node, "scale_factor_thrust", scale_factor_thrust);
  parseScalarAttribute(node, "scale_factor_moment", scale_factor_moment);
  parseScalarAttribute(node, "lower_limit", lower_limit);
  parseScalarAttribute(node, "upper_limit", upper_limit);

  // todo: parse visual info?
}

RigidBodySpringDamper::RigidBodySpringDamper(RigidBodySystem& sys,
                                             XMLElement* node,
                                             const std::string& name)
    : RigidBodyForceElement(sys, name),
      stiffness(0.0),
      damping(0.0),
      rest_length(0.0) {
  auto tree = sys.getRigidBodyTree();

  parseScalarAttribute(node, "rest_length", rest_length);
  parseScalarAttribute(node, "stiffness", stiffness);
  parseScalarAttribute(node, "damping", damping);

  XMLElement* link_ref_node = node->FirstChildElement("link1");
  if (!link_ref_node)
    throw runtime_error("linear_spring_damper " + name +
                        " is missing the link1 node");
  frameA = allocate_shared<RigidBodyFrame>(aligned_allocator<RigidBodyFrame>(),
                                           tree.get(), link_ref_node,
                                           link_ref_node, name + "FrameA");
  tree->addFrame(frameA);

  link_ref_node = node->FirstChildElement("link2");
  if (!link_ref_node)
    throw runtime_error("linear_spring_damper " + name +
                        " is missing the link2 node");
  frameB = allocate_shared<RigidBodyFrame>(aligned_allocator<RigidBodyFrame>(),
                                           tree.get(), link_ref_node,
                                           link_ref_node, name + "FrameB");
  tree->addFrame(frameB);
}

RigidBodyMagnetometer::RigidBodyMagnetometer(
    RigidBodySystem const& sys, const std::string& name,
    const std::shared_ptr<RigidBodyFrame> frame, double declination)
    : RigidBodySensor(sys, name), frame(frame) {
  setDeclination(declination);
}

RigidBodyAccelerometer::RigidBodyAccelerometer(
    RigidBodySystem const& sys, const std::string& name,
    const std::shared_ptr<RigidBodyFrame> frame)
    : RigidBodySensor(sys, name), frame(frame), gravity_compensation(false) {}

Eigen::VectorXd RigidBodyAccelerometer::output(
    const double& t, const KinematicsCache<double>& rigid_body_state,
    const RigidBodySystem::InputVector<double>& u) const {
  VectorXd x = rigid_body_state.getX();
  auto xdd = sys.dynamics(t, x, u);
  auto const& tree = sys.getRigidBodyTree();
  auto v_dot = xdd.bottomRows(rigid_body_state.getNumVelocities());
<<<<<<< HEAD
  Vector3d sensor_origin =
      Vector3d::Zero();  // assumes sensor coincides with the frame's origin;
  auto J = tree->transformPointsJacobian(rigid_body_state, sensor_origin,
                                         frame->frame_index, 0, false);
  auto Jdot_times_v = tree->transformPointsJacobianDotTimesV(
      rigid_body_state, sensor_origin, frame->frame_index, 0);

  Vector4d quat_world_to_body =
      tree->relativeQuaternion(rigid_body_state, 0, frame->frame_index);
=======
  Vector3d sensor_origin = Vector3d::Zero(); // assumes sensor coincides with the frame's origin;
  auto J = tree->transformPointsJacobian(rigid_body_state, sensor_origin, frame->frame_index, 0, false);
  auto Jdot_times_v = tree->transformPointsJacobianDotTimesV(rigid_body_state, sensor_origin, frame->frame_index, 0);

  Vector4d quat_world_to_body = tree->relativeQuaternion(rigid_body_state, 0, frame->frame_index);
>>>>>>> ddafafa1
  Vector3d accel_base = Jdot_times_v + J * v_dot;
  Vector3d accel_body = quatRotateVec(quat_world_to_body, accel_base);

  if (gravity_compensation) {
    Vector3d gravity(0, 0, 9.81);
    accel_body += quatRotateVec(quat_world_to_body, gravity);
  }

  return noise_model ? noise_model->generateNoise(accel_body) : accel_body;
}

RigidBodyGyroscope::RigidBodyGyroscope(
    RigidBodySystem const& sys, const std::string& name,
    const std::shared_ptr<RigidBodyFrame> frame)
    : RigidBodySensor(sys, name), frame(frame) {}

Eigen::VectorXd RigidBodyMagnetometer::output(
    const double& t, const KinematicsCache<double>& rigid_body_state,
    const RigidBodySystem::InputVector<double>& u) const {
  auto const& tree = sys.getRigidBodyTree();

  Vector4d quat_world_to_body =
      tree->relativeQuaternion(rigid_body_state, 0, frame->frame_index);

  Vector3d mag_body = quatRotateVec(quat_world_to_body, magnetic_north);

  return noise_model ? noise_model->generateNoise(mag_body) : mag_body;
}

Eigen::VectorXd RigidBodyGyroscope::output(
    const double& t, const KinematicsCache<double>& rigid_body_state,
    const RigidBodySystem::InputVector<double>& u) const {
  // relative twist of body with respect to world expressed in body
  auto const& tree = sys.getRigidBodyTree();
  auto relative_twist = tree->relativeTwist(
      rigid_body_state, 0, frame->frame_index, frame->frame_index);
  Eigen::Vector3d angular_rates = relative_twist.head<3>();

  return noise_model ? noise_model->generateNoise(angular_rates)
                     : angular_rates;
}

RigidBodyDepthSensor::RigidBodyDepthSensor(
    RigidBodySystem const& sys, const std::string& name,
    const std::shared_ptr<RigidBodyFrame> frame, std::size_t samples,
    double min_angle, double max_angle, double range)
    : RigidBodySensor(sys, name),
      frame(frame),
      min_pitch(0.0),
      max_pitch(0.0),
      min_yaw(min_angle),
      max_yaw(max_angle),
      num_pixel_rows(1),
      num_pixel_cols(samples),
      min_range(0.0),
      max_range(range) {
  cacheRaycastEndpoints();
}

RigidBodyDepthSensor::RigidBodyDepthSensor(
    RigidBodySystem const& sys, const std::string& name,
    std::shared_ptr<RigidBodyFrame> frame, tinyxml2::XMLElement* node)
    : RigidBodySensor(sys, name),
      frame(frame),
      min_pitch(0.0),
      max_pitch(0.0),
      min_yaw(0.0),
      max_yaw(0.0),
      num_pixel_rows(1),
      num_pixel_cols(1),
      min_range(0.0),
      max_range(10.0) {
  string type(node->Attribute("type"));

  if (type.compare("ray") == 0) {
    XMLElement* ray_node = node->FirstChildElement("ray");
    if (!ray_node)
      throw std::runtime_error("ray sensor does not have a ray element");
    XMLElement* scan_node = ray_node->FirstChildElement("scan");
    if (!scan_node)
      throw std::runtime_error("ray element does not have a scan element");

    XMLElement* horizontal_node = scan_node->FirstChildElement("horizontal");
    if (horizontal_node) {  // it's required by the xml spec, but don't actually
                            // require it here
      parseScalarValue(horizontal_node, "samples", num_pixel_cols);
      parseScalarValue(horizontal_node, "min_angle", min_yaw);
      parseScalarValue(horizontal_node, "max_angle", max_yaw);
      double resolution;
      parseScalarValue(horizontal_node, "resolution", resolution);
      num_pixel_cols = static_cast<int>(resolution * num_pixel_cols);
    }

    XMLElement* vertical_node = scan_node->FirstChildElement("vertical");
    if (vertical_node) {
      parseScalarValue(vertical_node, "samples", num_pixel_rows);
      parseScalarValue(vertical_node, "min_angle", min_pitch);
      parseScalarValue(vertical_node, "max_angle", max_pitch);
      double resolution;
      parseScalarValue(vertical_node, "resolution", resolution);
      num_pixel_rows = static_cast<int>(resolution * num_pixel_rows);
    }

    XMLElement* range_node = ray_node->FirstChildElement("range");
    if (!range_node)
      throw std::runtime_error("ray sensor does not have a range element");
    parseScalarValue(range_node, "min", min_range);
    parseScalarValue(range_node, "max", max_range);
  }

  cacheRaycastEndpoints();
}

void RigidBodyDepthSensor::cacheRaycastEndpoints() {
  raycast_endpoints.resize(3, num_pixel_rows * num_pixel_cols);
  for (size_t i = 0; i < num_pixel_rows; i++) {
    double pitch =
        min_pitch +
        (num_pixel_rows > 1 ? static_cast<double>(i) / (num_pixel_rows - 1)
                            : 0.0) *
            (max_pitch - min_pitch);
    for (size_t j = 0; j < num_pixel_cols; j++) {
      double yaw =
          min_yaw +
          (num_pixel_cols > 1 ? static_cast<double>(j) / (num_pixel_cols - 1)
                              : 0.0) *
              (max_yaw - min_yaw);
      raycast_endpoints.col(num_pixel_cols * i + j) =
          max_range *
          Vector3d(
              cos(yaw) * cos(pitch), sin(yaw),
              -cos(yaw) *
                  sin(pitch));  // rolled out from roty(pitch)*rotz(yaw)*[1;0;0]
    }
  }
}

Eigen::VectorXd RigidBodyDepthSensor::output(
    const double& t, const KinematicsCache<double>& rigid_body_state,
    const RigidBodySystem::InputVector<double>& u) const {
  const size_t num_distances = num_pixel_cols * num_pixel_rows;
  VectorXd distances(num_distances);

  Vector3d origin = sys.getRigidBodyTree()->transformPoints(
      rigid_body_state, Vector3d::Zero(), frame->frame_index, 0);

  auto raycast_endpoints_world = sys.getRigidBodyTree()->transformPoints(
      rigid_body_state, raycast_endpoints, frame->frame_index, 0);

  sys.getRigidBodyTree()->collisionRaycast(rigid_body_state, origin,
                                           raycast_endpoints_world, distances);

  for (size_t i = 0; i < num_distances; i++) {
    if (distances[i] < 0.0 || distances[i] > max_range) {
      distances[i] = max_range;
    } else if (distances[i] < min_range) {
      distances[i] = min_range;
    }
  }

  return distances;
}

void parseForceElement(RigidBodySystem& sys, XMLElement* node) {
  string name = node->Attribute("name");

  if (XMLElement* propellor_node = node->FirstChildElement("propellor")) {
    sys.addForceElement(allocate_shared<RigidBodyPropellor>(
        Eigen::aligned_allocator<RigidBodyPropellor>(), sys, propellor_node,
        name));
  } else if (XMLElement* spring_damper_node =
                 node->FirstChildElement("linear_spring_damper")) {
    sys.addForceElement(allocate_shared<RigidBodySpringDamper>(
        Eigen::aligned_allocator<RigidBodySpringDamper>(), sys,
        spring_damper_node, name));
  }
}

void parseRobot(RigidBodySystem& sys, XMLElement* node) {
  if (!node->Attribute("name"))
    throw runtime_error("Error: your robot must have a name attribute");
  string robotname = node->Attribute("name");

  // parse force elements
  for (XMLElement* force_node = node->FirstChildElement("force_element");
       force_node; force_node = force_node->NextSiblingElement("force_element"))
    parseForceElement(sys, force_node);
}

void parseURDF(RigidBodySystem& sys, XMLDocument* xml_doc) {
  XMLElement* node = xml_doc->FirstChildElement("robot");
  if (!node)
    throw std::runtime_error("ERROR: This urdf does not contain a robot tag");
  parseRobot(sys, node);
}

void parseSDFJoint(RigidBodySystem& sys, string model_name, XMLElement* node,
                   PoseMap& pose_map) {
  // todo: parse joint sensors
}

void parseSDFLink(RigidBodySystem& sys, string model_name, XMLElement* node,
                  PoseMap& pose_map) {
  const char* attr = node->Attribute("name");
  if (!attr) throw runtime_error("ERROR: link tag is missing name attribute");
  string link_name(attr);

  auto body = sys.getRigidBodyTree()->findLink(link_name, model_name);

  Isometry3d transform_link_to_model = Isometry3d::Identity();
  XMLElement* pose = node->FirstChildElement("pose");
  if (pose) {
    poseValueToTransform(pose, pose_map, transform_link_to_model);
    pose_map.insert(
        std::pair<string, Isometry3d>(body->linkname, transform_link_to_model));
  }

  for (XMLElement* elnode = node->FirstChildElement("sensor"); elnode;
       elnode = elnode->NextSiblingElement("sensor")) {
    attr = elnode->Attribute("name");
    if (!attr)
      throw runtime_error("ERROR: sensor tag is missing name attribute");
    string sensor_name(attr);

    attr = elnode->Attribute("type");
    if (!attr)
      throw runtime_error("ERROR: sensor tag is missing type attribute");
    string type(attr);

    Isometry3d transform_sensor_to_model = transform_link_to_model;
    XMLElement* pose = elnode->FirstChildElement("pose");
    if (pose) {
      poseValueToTransform(pose, pose_map, transform_sensor_to_model,
                           transform_link_to_model);
    }

    if (type.compare("ray") == 0) {
      auto frame = allocate_shared<RigidBodyFrame>(
          Eigen::aligned_allocator<RigidBodyFrame>(), sensor_name, body,
          transform_link_to_model.inverse() * transform_sensor_to_model);
      sys.getRigidBodyTree()->addFrame(frame);
      sys.addSensor(allocate_shared<RigidBodyDepthSensor>(
          Eigen::aligned_allocator<RigidBodyDepthSensor>(), sys, sensor_name,
          frame, elnode));
    }
  }
}

void parseSDFModel(RigidBodySystem& sys, XMLElement* node) {
  PoseMap pose_map;  // because sdf specifies almost everything in the global
                     // (actually model) coordinates instead of relative
                     // coordinates.  sigh...

  if (!node->Attribute("name"))
    throw runtime_error("Error: your model must have a name attribute");
  string model_name = node->Attribute("name");

  for (XMLElement* elnode = node->FirstChildElement("link"); elnode;
       elnode = elnode->NextSiblingElement("link"))
    parseSDFLink(sys, model_name, elnode, pose_map);

  for (XMLElement* elnode = node->FirstChildElement("joint"); elnode;
       elnode = elnode->NextSiblingElement("joint"))
    parseSDFJoint(sys, model_name, elnode, pose_map);
}

void parseSDF(RigidBodySystem& sys, XMLDocument* xml_doc) {
  XMLElement* node = xml_doc->FirstChildElement("sdf");
  if (!node)
    throw std::runtime_error(
        "ERROR: This xml file does not contain an sdf tag");

  for (XMLElement* elnode = node->FirstChildElement("model"); elnode;
       elnode = node->NextSiblingElement("model"))
    parseSDFModel(sys, elnode);
}

void RigidBodySystem::addRobotFromURDFString(
    const string& xml_string, const string& root_dir,
    const DrakeJoint::FloatingBaseType floating_base_type) {
  // first add the urdf to the rigid body tree
  tree->addRobotFromURDFString(xml_string, root_dir, floating_base_type);

  // now parse additional tags understood by rigid body system (actuators,
  // sensors, etc)
  XMLDocument xml_doc;
  xml_doc.Parse(xml_string.c_str());

  parseURDF(*this, &xml_doc);
}

void RigidBodySystem::addRobotFromURDF(
    const string& urdf_filename,
    const DrakeJoint::FloatingBaseType floating_base_type,
    std::shared_ptr<RigidBodyFrame> weld_to_frame) {
  // first add the urdf to the rigid body tree
  tree->addRobotFromURDF(urdf_filename, floating_base_type, weld_to_frame);

  // now parse additional tags understood by rigid body system (actuators,
  // sensors, etc)
  XMLDocument xml_doc;
  xml_doc.LoadFile(urdf_filename.data());
  if (xml_doc.ErrorID() != XML_SUCCESS) {
    throw std::runtime_error("failed to parse xml in file " + urdf_filename +
                             "\n" + xml_doc.ErrorName());
  }
  parseURDF(*this, &xml_doc);
}

void RigidBodySystem::addRobotFromSDF(
    const string& sdf_filename,
    const DrakeJoint::FloatingBaseType floating_base_type) {
  tree->addRobotFromSDF(sdf_filename, floating_base_type);

  // now parse additional tags understood by rigid body system (actuators,
  // sensors, etc)

  XMLDocument xml_doc;
  xml_doc.LoadFile(sdf_filename.data());
  if (xml_doc.ErrorID() != XML_SUCCESS) {
    throw std::runtime_error("failed to parse xml in file " + sdf_filename +
                             "\n" + xml_doc.ErrorName());
  }
  parseSDF(*this, &xml_doc);
}

void RigidBodySystem::addRobotFromFile(
    const std::string& filename,
    const DrakeJoint::FloatingBaseType floating_base_type,
    std::shared_ptr<RigidBodyFrame> weld_to_frame) {
  spruce::path p(filename);
  auto ext = p.extension();

  std::transform(ext.begin(), ext.end(), ext.begin(),
                 ::tolower);  // convert to lower case

  if (ext.compare(".urdf") == 0) {
    addRobotFromURDF(filename, floating_base_type, weld_to_frame);
  } else if (ext.compare(".sdf") == 0) {
    addRobotFromSDF(filename, floating_base_type);
  } else {
    throw runtime_error("unknown file extension: " + ext);
  }
}<|MERGE_RESOLUTION|>--- conflicted
+++ resolved
@@ -390,7 +390,7 @@
   auto xdd = sys.dynamics(t, x, u);
   auto const& tree = sys.getRigidBodyTree();
   auto v_dot = xdd.bottomRows(rigid_body_state.getNumVelocities());
-<<<<<<< HEAD
+
   Vector3d sensor_origin =
       Vector3d::Zero();  // assumes sensor coincides with the frame's origin;
   auto J = tree->transformPointsJacobian(rigid_body_state, sensor_origin,
@@ -400,13 +400,7 @@
 
   Vector4d quat_world_to_body =
       tree->relativeQuaternion(rigid_body_state, 0, frame->frame_index);
-=======
-  Vector3d sensor_origin = Vector3d::Zero(); // assumes sensor coincides with the frame's origin;
-  auto J = tree->transformPointsJacobian(rigid_body_state, sensor_origin, frame->frame_index, 0, false);
-  auto Jdot_times_v = tree->transformPointsJacobianDotTimesV(rigid_body_state, sensor_origin, frame->frame_index, 0);
-
-  Vector4d quat_world_to_body = tree->relativeQuaternion(rigid_body_state, 0, frame->frame_index);
->>>>>>> ddafafa1
+
   Vector3d accel_base = Jdot_times_v + J * v_dot;
   Vector3d accel_body = quatRotateVec(quat_world_to_body, accel_base);
 
